--- conflicted
+++ resolved
@@ -318,14 +318,9 @@
  */
 
 asmlinkage
-<<<<<<< HEAD
-long xtensa_execve(const char __user *name, char __user * __user *argv,
-                   char __user * __user *envp,
-=======
 long xtensa_execve(const char __user *name,
 		   const char __user *const __user *argv,
                    const char __user *const __user *envp,
->>>>>>> 053d8f66
                    long a3, long a4, long a5,
                    struct pt_regs *regs)
 {
