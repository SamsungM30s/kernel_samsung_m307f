/*
 * External interrupt handling for AT32AP CPUs
 *
 * Copyright (C) 2006 Atmel Corporation
 *
 * This program is free software; you can redistribute it and/or modify
 * it under the terms of the GNU General Public License version 2 as
 * published by the Free Software Foundation.
 */

#include <linux/errno.h>
#include <linux/init.h>
#include <linux/interrupt.h>
#include <linux/irq.h>
#include <linux/platform_device.h>
#include <linux/random.h>
#include <linux/slab.h>

#include <asm/io.h>

/* EIC register offsets */
#define EIC_IER					0x0000
#define EIC_IDR					0x0004
#define EIC_IMR					0x0008
#define EIC_ISR					0x000c
#define EIC_ICR					0x0010
#define EIC_MODE				0x0014
#define EIC_EDGE				0x0018
#define EIC_LEVEL				0x001c
#define EIC_NMIC				0x0024

/* Bitfields in NMIC */
#define EIC_NMIC_ENABLE				(1 << 0)

/* Bit manipulation macros */
#define EIC_BIT(name)					\
	(1 << EIC_##name##_OFFSET)
#define EIC_BF(name,value)				\
	(((value) & ((1 << EIC_##name##_SIZE) - 1))	\
	 << EIC_##name##_OFFSET)
#define EIC_BFEXT(name,value)				\
	(((value) >> EIC_##name##_OFFSET)		\
	 & ((1 << EIC_##name##_SIZE) - 1))
#define EIC_BFINS(name,value,old)			\
	(((old) & ~(((1 << EIC_##name##_SIZE) - 1)	\
		    << EIC_##name##_OFFSET))		\
	 | EIC_BF(name,value))

/* Register access macros */
#define eic_readl(port,reg)				\
	__raw_readl((port)->regs + EIC_##reg)
#define eic_writel(port,reg,value)			\
	__raw_writel((value), (port)->regs + EIC_##reg)

struct eic {
	void __iomem *regs;
	struct irq_chip *chip;
	unsigned int first_irq;
};

static struct eic *nmi_eic;
static bool nmi_enabled;

<<<<<<< HEAD
static void eic_ack_irq(struct irq_chip *d)
{
	struct eic *eic = irq_data_get_irq_chip_data(data);
	eic_writel(eic, ICR, 1 << (d->irq - eic->first_irq));
}

static void eic_mask_irq(struct irq_chip *d)
{
	struct eic *eic = irq_data_get_irq_chip_data(data);
	eic_writel(eic, IDR, 1 << (d->irq - eic->first_irq));
}

static void eic_mask_ack_irq(struct irq_chip *d)
{
	struct eic *eic = irq_data_get_irq_chip_data(data);
=======
static void eic_ack_irq(struct irq_data *d)
{
	struct eic *eic = irq_data_get_irq_chip_data(d);
	eic_writel(eic, ICR, 1 << (d->irq - eic->first_irq));
}

static void eic_mask_irq(struct irq_data *d)
{
	struct eic *eic = irq_data_get_irq_chip_data(d);
	eic_writel(eic, IDR, 1 << (d->irq - eic->first_irq));
}

static void eic_mask_ack_irq(struct irq_data *d)
{
	struct eic *eic = irq_data_get_irq_chip_data(d);
>>>>>>> d762f438
	eic_writel(eic, ICR, 1 << (d->irq - eic->first_irq));
	eic_writel(eic, IDR, 1 << (d->irq - eic->first_irq));
}

<<<<<<< HEAD
static void eic_unmask_irq(struct irq_chip *d)
{
	struct eic *eic = irq_data_get_irq_chip_data(data);
	eic_writel(eic, IER, 1 << (d->irq - eic->first_irq));
}

static int eic_set_irq_type(struct irq_chip *d, unsigned int flow_type)
{
	struct eic *eic = irq_data_get_irq_chip_data(data);
=======
static void eic_unmask_irq(struct irq_data *d)
{
	struct eic *eic = irq_data_get_irq_chip_data(d);
	eic_writel(eic, IER, 1 << (d->irq - eic->first_irq));
}

static int eic_set_irq_type(struct irq_data *d, unsigned int flow_type)
{
	struct eic *eic = irq_data_get_irq_chip_data(d);
>>>>>>> d762f438
	unsigned int irq = d->irq;
	unsigned int i = irq - eic->first_irq;
	u32 mode, edge, level;

	flow_type &= IRQ_TYPE_SENSE_MASK;
	if (flow_type == IRQ_TYPE_NONE)
		flow_type = IRQ_TYPE_LEVEL_LOW;

	mode = eic_readl(eic, MODE);
	edge = eic_readl(eic, EDGE);
	level = eic_readl(eic, LEVEL);

	switch (flow_type) {
	case IRQ_TYPE_LEVEL_LOW:
		mode |= 1 << i;
		level &= ~(1 << i);
		break;
	case IRQ_TYPE_LEVEL_HIGH:
		mode |= 1 << i;
		level |= 1 << i;
		break;
	case IRQ_TYPE_EDGE_RISING:
		mode &= ~(1 << i);
		edge |= 1 << i;
		break;
	case IRQ_TYPE_EDGE_FALLING:
		mode &= ~(1 << i);
		edge &= ~(1 << i);
		break;
	default:
		return -EINVAL;
	}

	eic_writel(eic, MODE, mode);
	eic_writel(eic, EDGE, edge);
	eic_writel(eic, LEVEL, level);

	irqd_set_trigger_type(d, flow_type);
	if (flow_type & (IRQ_TYPE_LEVEL_LOW | IRQ_TYPE_LEVEL_HIGH))
		__irq_set_handler_locked(irq, handle_level_irq);
	else
		__irq_set_handler_locked(irq, handle_edge_irq);

	return IRQ_SET_MASK_OK_NOCOPY;
}

static struct irq_chip eic_chip = {
	.name		= "eic",
	.irq_ack	= eic_ack_irq,
	.irq_mask	= eic_mask_irq,
	.irq_mask_ack	= eic_mask_ack_irq,
	.irq_unmask	= eic_unmask_irq,
	.irq_set_type	= eic_set_irq_type,
};

static void demux_eic_irq(unsigned int irq, struct irq_desc *desc)
{
	struct eic *eic = irq_desc_get_handler_data(desc);
	unsigned long status, pending;
	unsigned int i;

	status = eic_readl(eic, ISR);
	pending = status & eic_readl(eic, IMR);

	while (pending) {
		i = fls(pending) - 1;
		pending &= ~(1 << i);

		generic_handle_irq(i + eic->first_irq);
	}
}

int nmi_enable(void)
{
	nmi_enabled = true;

	if (nmi_eic)
		eic_writel(nmi_eic, NMIC, EIC_NMIC_ENABLE);

	return 0;
}

void nmi_disable(void)
{
	if (nmi_eic)
		eic_writel(nmi_eic, NMIC, 0);

	nmi_enabled = false;
}

static int __init eic_probe(struct platform_device *pdev)
{
	struct eic *eic;
	struct resource *regs;
	unsigned int i;
	unsigned int nr_of_irqs;
	unsigned int int_irq;
	int ret;
	u32 pattern;

	regs = platform_get_resource(pdev, IORESOURCE_MEM, 0);
	int_irq = platform_get_irq(pdev, 0);
	if (!regs || (int)int_irq <= 0) {
		dev_dbg(&pdev->dev, "missing regs and/or irq resource\n");
		return -ENXIO;
	}

	ret = -ENOMEM;
	eic = kzalloc(sizeof(struct eic), GFP_KERNEL);
	if (!eic) {
		dev_dbg(&pdev->dev, "no memory for eic structure\n");
		goto err_kzalloc;
	}

	eic->first_irq = EIM_IRQ_BASE + 32 * pdev->id;
	eic->regs = ioremap(regs->start, regs->end - regs->start + 1);
	if (!eic->regs) {
		dev_dbg(&pdev->dev, "failed to map regs\n");
		goto err_ioremap;
	}

	/*
	 * Find out how many interrupt lines that are actually
	 * implemented in hardware.
	 */
	eic_writel(eic, IDR, ~0UL);
	eic_writel(eic, MODE, ~0UL);
	pattern = eic_readl(eic, MODE);
	nr_of_irqs = fls(pattern);

	/* Trigger on low level unless overridden by driver */
	eic_writel(eic, EDGE, 0UL);
	eic_writel(eic, LEVEL, 0UL);

	eic->chip = &eic_chip;

	for (i = 0; i < nr_of_irqs; i++) {
		irq_set_chip_and_handler(eic->first_irq + i, &eic_chip,
					 handle_level_irq);
		irq_set_chip_data(eic->first_irq + i, eic);
	}

	irq_set_chained_handler(int_irq, demux_eic_irq);
	irq_set_handler_data(int_irq, eic);

	if (pdev->id == 0) {
		nmi_eic = eic;
		if (nmi_enabled)
			/*
			 * Someone tried to enable NMI before we were
			 * ready. Do it now.
			 */
			nmi_enable();
	}

	dev_info(&pdev->dev,
		 "External Interrupt Controller at 0x%p, IRQ %u\n",
		 eic->regs, int_irq);
	dev_info(&pdev->dev,
		 "Handling %u external IRQs, starting with IRQ %u\n",
		 nr_of_irqs, eic->first_irq);

	return 0;

err_ioremap:
	kfree(eic);
err_kzalloc:
	return ret;
}

static struct platform_driver eic_driver = {
	.driver = {
		.name = "at32_eic",
	},
};

static int __init eic_init(void)
{
	return platform_driver_probe(&eic_driver, eic_probe);
}
arch_initcall(eic_init);<|MERGE_RESOLUTION|>--- conflicted
+++ resolved
@@ -61,64 +61,34 @@
 static struct eic *nmi_eic;
 static bool nmi_enabled;
 
-<<<<<<< HEAD
-static void eic_ack_irq(struct irq_chip *d)
-{
-	struct eic *eic = irq_data_get_irq_chip_data(data);
+static void eic_ack_irq(struct irq_data *d)
+{
+	struct eic *eic = irq_data_get_irq_chip_data(d);
 	eic_writel(eic, ICR, 1 << (d->irq - eic->first_irq));
 }
 
-static void eic_mask_irq(struct irq_chip *d)
-{
-	struct eic *eic = irq_data_get_irq_chip_data(data);
+static void eic_mask_irq(struct irq_data *d)
+{
+	struct eic *eic = irq_data_get_irq_chip_data(d);
 	eic_writel(eic, IDR, 1 << (d->irq - eic->first_irq));
 }
 
-static void eic_mask_ack_irq(struct irq_chip *d)
-{
-	struct eic *eic = irq_data_get_irq_chip_data(data);
-=======
-static void eic_ack_irq(struct irq_data *d)
-{
-	struct eic *eic = irq_data_get_irq_chip_data(d);
-	eic_writel(eic, ICR, 1 << (d->irq - eic->first_irq));
-}
-
-static void eic_mask_irq(struct irq_data *d)
-{
-	struct eic *eic = irq_data_get_irq_chip_data(d);
-	eic_writel(eic, IDR, 1 << (d->irq - eic->first_irq));
-}
-
 static void eic_mask_ack_irq(struct irq_data *d)
 {
 	struct eic *eic = irq_data_get_irq_chip_data(d);
->>>>>>> d762f438
 	eic_writel(eic, ICR, 1 << (d->irq - eic->first_irq));
 	eic_writel(eic, IDR, 1 << (d->irq - eic->first_irq));
 }
 
-<<<<<<< HEAD
-static void eic_unmask_irq(struct irq_chip *d)
-{
-	struct eic *eic = irq_data_get_irq_chip_data(data);
+static void eic_unmask_irq(struct irq_data *d)
+{
+	struct eic *eic = irq_data_get_irq_chip_data(d);
 	eic_writel(eic, IER, 1 << (d->irq - eic->first_irq));
 }
 
-static int eic_set_irq_type(struct irq_chip *d, unsigned int flow_type)
-{
-	struct eic *eic = irq_data_get_irq_chip_data(data);
-=======
-static void eic_unmask_irq(struct irq_data *d)
-{
-	struct eic *eic = irq_data_get_irq_chip_data(d);
-	eic_writel(eic, IER, 1 << (d->irq - eic->first_irq));
-}
-
 static int eic_set_irq_type(struct irq_data *d, unsigned int flow_type)
 {
 	struct eic *eic = irq_data_get_irq_chip_data(d);
->>>>>>> d762f438
 	unsigned int irq = d->irq;
 	unsigned int i = irq - eic->first_irq;
 	u32 mode, edge, level;
