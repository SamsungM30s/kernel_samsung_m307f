--- conflicted
+++ resolved
@@ -193,11 +193,7 @@
 			if (rate == 48000 && nr_rates == 1 &&
 			    (chip->usb_id == USB_ID(0x0d8c, 0x0201) ||
 			     chip->usb_id == USB_ID(0x0d8c, 0x0102) ||
-<<<<<<< HEAD
 				 chip->usb_id == USB_ID(0x0d8c, 0x0078) ||
-=======
-			     chip->usb_id == USB_ID(0x0d8c, 0x0078) ||
->>>>>>> 964f3712
 			     chip->usb_id == USB_ID(0x0ccd, 0x00b1)) &&
 			    fp->altsetting == 5 && fp->maxpacksize == 392)
 				rate = 96000;
