--- conflicted
+++ resolved
@@ -177,9 +177,6 @@
 	return (memcmp(data1, data2, ETH_ALEN) == 0 ? 1 : 0);
 }
 
-<<<<<<< HEAD
-=======
 #define atomic_dec_not_zero(v)	atomic_add_unless((v), -1, 0)
 
->>>>>>> d762f438
 #endif /* _NET_BATMAN_ADV_MAIN_H_ */