--- conflicted
+++ resolved
@@ -1426,7 +1426,6 @@
 static void __qbuf_work(struct work_struct *work)
 {
 	struct vb2_buffer *vb;
-<<<<<<< HEAD
 	struct vb2_queue *q;
 
 	vb = container_of(work, struct vb2_buffer, qbuf_work);
@@ -1516,9 +1515,7 @@
 {
 	struct vb2_buffer *vb;
 	unsigned long flags;
-=======
 	enum vb2_buffer_state orig_state;
->>>>>>> 162b95d0
 	int ret;
 
 	if (q->error) {
@@ -1614,19 +1611,6 @@
 	if (q->streaming && !q->start_streaming_called &&
 	    __get_num_ready_buffers(q) >= q->min_buffers_needed) {
 		ret = vb2_start_streaming(q);
-<<<<<<< HEAD
-		if (ret)
-			goto err;
-	}
-
-	/* Fill buffer information for the userspace */
-	if (pb)
-		call_void_bufop(q, fill_user_buffer, vb, pb);
-
-	if (vb->out_fence) {
-		fd_install(vb->out_fence_fd, vb->sync_file->file);
-		vb->sync_file = NULL;
-=======
 		if (ret) {
 			/*
 			 * Since vb2_core_qbuf will return with an error,
@@ -1636,9 +1620,17 @@
 			list_del(&vb->queued_entry);
 			q->queued_count--;
 			vb->state = orig_state;
-			return ret;
-		}
->>>>>>> 162b95d0
+			goto err;
+		}
+	}
+
+	/* Fill buffer information for the userspace */
+	if (pb)
+		call_void_bufop(q, fill_user_buffer, vb, pb);
+
+	if (vb->out_fence) {
+		fd_install(vb->out_fence_fd, vb->sync_file->file);
+		vb->sync_file = NULL;
 	}
 
 	dprintk(2, "qbuf of buffer %d succeeded\n", vb->index);
