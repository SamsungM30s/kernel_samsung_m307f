--- conflicted
+++ resolved
@@ -495,15 +495,9 @@
 	struct drm_nouveau_private *dev_priv = dev->dev_private;
 	struct nv50_pm_state *info;
 	struct pll_lims pll;
-<<<<<<< HEAD
-	int ret = -EINVAL;
-	int N, M, P1, P2;
-	u32 clk, out;
-=======
 	int clk, ret = -EINVAL;
 	int N, M, P1, P2;
 	u32 out;
->>>>>>> e2920638
 
 	if (dev_priv->chipset == 0xaa ||
 	    dev_priv->chipset == 0xac)
