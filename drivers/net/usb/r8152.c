/*
 *  Copyright (c) 2016 Realtek Semiconductor Corp. All rights reserved.
 *
 * This program is free software; you can redistribute it and/or
 * modify it under the terms of the GNU General Public License
 * version 2 as published by the Free Software Foundation.
 *
 *  This product is covered by one or more of the following patents:
 *  US6,570,884, US6,115,776, and US6,327,625.
 */

#include <linux/signal.h>
#include <linux/slab.h>
#include <linux/module.h>
#include <linux/netdevice.h>
#include <linux/etherdevice.h>
#include <linux/mii.h>
#include <linux/ethtool.h>
#include <linux/usb.h>
#include <linux/crc32.h>
#include <linux/if_vlan.h>
#include <linux/uaccess.h>
#include <linux/list.h>
#include <linux/ip.h>
#include <linux/ipv6.h>
#include <net/ip6_checksum.h>
#include <linux/usb/cdc.h>
#include <linux/suspend.h>

#include "compatibility.h"

/* Version Information */
#define DRIVER_VERSION "v2.08.0 (2016/12/09)"
#define DRIVER_AUTHOR "Realtek nic sw <nic_swsd@realtek.com>"
#define DRIVER_DESC "Realtek RTL8152/RTL8153 Based USB Ethernet Adapters"
#define MODULENAME "r8152"

#define PATENTS		"This product is covered by one or more of the " \
			"following patents:\n" \
			"\t\tUS6,570,884, US6,115,776, and US6,327,625.\n"

#define R8152_PHY_ID		32

#define PLA_IDR			0xc000
#define PLA_RCR			0xc010
#define PLA_RMS			0xc016
#define PLA_RXFIFO_CTRL0	0xc0a0
#define PLA_RXFIFO_CTRL1	0xc0a4
#define PLA_RXFIFO_CTRL2	0xc0a8
#define PLA_DMY_REG0		0xc0b0
#define PLA_FMC			0xc0b4
#define PLA_CFG_WOL		0xc0b6
#define PLA_TEREDO_CFG		0xc0bc
#define PLA_TEREDO_WAKE_BASE	0xc0c4
#define PLA_MAR			0xcd00
#define PLA_BACKUP		0xd000
#define PAL_BDC_CR		0xd1a0
#define PLA_TEREDO_TIMER	0xd2cc
#define PLA_REALWOW_TIMER	0xd2e8
#define PLA_EFUSE_DATA		0xdd00
#define PLA_EFUSE_CMD		0xdd02
#define PLA_LEDSEL		0xdd90
#define PLA_LED_FEATURE		0xdd92
#define PLA_PHYAR		0xde00
#define PLA_BOOT_CTRL		0xe004
#define PLA_GPHY_INTR_IMR	0xe022
#define PLA_EEE_CR		0xe040
#define PLA_EEEP_CR		0xe080
#define PLA_MAC_PWR_CTRL	0xe0c0
#define PLA_MAC_PWR_CTRL2	0xe0ca
#define PLA_MAC_PWR_CTRL3	0xe0cc
#define PLA_MAC_PWR_CTRL4	0xe0ce
#define PLA_WDT6_CTRL		0xe428
#define PLA_TCR0		0xe610
#define PLA_TCR1		0xe612
#define PLA_MTPS		0xe615
#define PLA_TXFIFO_CTRL		0xe618
#define PLA_RSTTALLY		0xe800
#define PLA_CR			0xe813
#define PLA_CRWECR		0xe81c
#define PLA_CONFIG12		0xe81e	/* CONFIG1, CONFIG2 */
#define PLA_CONFIG34		0xe820	/* CONFIG3, CONFIG4 */
#define PLA_CONFIG5		0xe822
#define PLA_PHY_PWR		0xe84c
#define PLA_OOB_CTRL		0xe84f
#define PLA_CPCR		0xe854
#define PLA_MISC_0		0xe858
#define PLA_MISC_1		0xe85a
#define PLA_OCP_GPHY_BASE	0xe86c
#define PLA_TALLYCNT		0xe890
#define PLA_SFF_STS_7		0xe8de
#define PLA_PHYSTATUS		0xe908
#define PLA_BP_BA		0xfc26
#define PLA_BP_0		0xfc28
#define PLA_BP_1		0xfc2a
#define PLA_BP_2		0xfc2c
#define PLA_BP_3		0xfc2e
#define PLA_BP_4		0xfc30
#define PLA_BP_5		0xfc32
#define PLA_BP_6		0xfc34
#define PLA_BP_7		0xfc36
#define PLA_BP_EN		0xfc38

#define USB_USB2PHY		0xb41e
#define USB_SSPHYLINK2		0xb428
#define USB_U2P3_CTRL		0xb460
#define USB_CSR_DUMMY1		0xb464
#define USB_CSR_DUMMY2		0xb466
#define USB_DEV_STAT		0xb808
#define USB_CONNECT_TIMER	0xcbf8
#define USB_MSC_TIMER		0xcbfc
#define USB_BURST_SIZE		0xcfc0
#define USB_LPM_CONFIG		0xcfd8
#define USB_USB_CTRL		0xd406
#define USB_PHY_CTRL		0xd408
#define USB_TX_AGG		0xd40a
#define USB_RX_BUF_TH		0xd40c
#define USB_USB_TIMER		0xd428
#define USB_RX_EARLY_TIMEOUT	0xd42c
#define USB_RX_EARLY_SIZE	0xd42e
#define USB_PM_CTRL_STATUS	0xd432	/* RTL8153A */
#define USB_RX_EXTRA_AGGR_TMR	0xd432	/* RTL8153B */
#define USB_TX_DMA		0xd434
#define USB_UPT_RXDMA_OWN	0xd437
#define USB_TOLERANCE		0xd490
#define USB_LPM_CTRL		0xd41a
#define USB_BMU_RESET		0xd4b0
#define USB_U1U2_TIMER		0xd4da
#define USB_UPS_CTRL		0xd800
#define USB_POWER_CUT		0xd80a
#define USB_MISC_0		0xd81a
#define USB_AFE_CTRL2		0xd824
#define USB_UPS_CFG		0xd842
#define USB_UPS_FLAGS		0xd848
#define USB_WDT11_CTRL		0xe43c
#define USB_BP_BA		0xfc26
#define USB_BP_0		0xfc28
#define USB_BP_1		0xfc2a
#define USB_BP_2		0xfc2c
#define USB_BP_3		0xfc2e
#define USB_BP_4		0xfc30
#define USB_BP_5		0xfc32
#define USB_BP_6		0xfc34
#define USB_BP_7		0xfc36
#define USB_BP_EN		0xfc38
#define USB_BP_8		0xfc38
#define USB_BP_9		0xfc3a
#define USB_BP_10		0xfc3c
#define USB_BP_11		0xfc3e
#define USB_BP_12		0xfc40
#define USB_BP_13		0xfc42
#define USB_BP_14		0xfc44
#define USB_BP_15		0xfc46
#define USB_BP2_EN		0xfc48

/* OCP Registers */
#define OCP_ALDPS_CONFIG	0x2010
#define OCP_EEE_CONFIG1		0x2080
#define OCP_EEE_CONFIG2		0x2092
#define OCP_EEE_CONFIG3		0x2094
#define OCP_BASE_MII		0xa400
#define OCP_EEE_AR		0xa41a
#define OCP_EEE_DATA		0xa41c
#define OCP_PHY_STATUS		0xa420
#define OCP_NCTL_CFG		0xa42c
#define OCP_POWER_CFG		0xa430
#define OCP_EEE_CFG		0xa432
#define OCP_SRAM_ADDR		0xa436
#define OCP_SRAM_DATA		0xa438
#define OCP_DOWN_SPEED		0xa442
#define OCP_EEE_ABLE		0xa5c4
#define OCP_EEE_ADV		0xa5d0
#define OCP_EEE_LPABLE		0xa5d2
#define OCP_PHY_STATE		0xa708		/* nway state for 8153 */
#define OCP_PHY_PATCH_STAT	0xb800
#define OCP_PHY_PATCH_CMD	0xb820
#define OCP_ADC_IOFFSET		0xbcfc
#define OCP_ADC_CFG		0xbc06
#define OCP_SYSCLK_CFG		0xc416

/* SRAM Register */
#define SRAM_GREEN_CFG		0x8011
#define SRAM_LPF_CFG		0x8012
#define SRAM_10M_AMP1		0x8080
#define SRAM_10M_AMP2		0x8082
#define SRAM_IMPEDANCE		0x8084

/* PLA_RCR */
#define RCR_AAP			0x00000001
#define RCR_APM			0x00000002
#define RCR_AM			0x00000004
#define RCR_AB			0x00000008
#define RCR_ACPT_ALL		(RCR_AAP | RCR_APM | RCR_AM | RCR_AB)

/* PLA_RXFIFO_CTRL0 */
#define RXFIFO_THR1_NORMAL	0x00080002
#define RXFIFO_THR1_OOB		0x01800003

/* PLA_RXFIFO_CTRL1 */
#define RXFIFO_THR2_FULL	0x00000060
#define RXFIFO_THR2_HIGH	0x00000038
#define RXFIFO_THR2_OOB		0x0000004a
#define RXFIFO_THR2_NORMAL	0x00a0

/* PLA_RXFIFO_CTRL2 */
#define RXFIFO_THR3_FULL	0x00000078
#define RXFIFO_THR3_HIGH	0x00000048
#define RXFIFO_THR3_OOB		0x0000005a
#define RXFIFO_THR3_NORMAL	0x0110

/* PLA_TXFIFO_CTRL */
#define TXFIFO_THR_NORMAL	0x00400008
#define TXFIFO_THR_NORMAL2	0x01000008

/* PLA_DMY_REG0 */
#define ECM_ALDPS		0x0002

/* PLA_FMC */
#define FMC_FCR_MCU_EN		0x0001

/* PLA_EEEP_CR */
#define EEEP_CR_EEEP_TX		0x0002

/* PLA_WDT6_CTRL */
#define WDT6_SET_MODE		0x0010

/* PLA_TCR0 */
#define TCR0_TX_EMPTY		0x0800
#define TCR0_AUTO_FIFO		0x0080

/* PLA_TCR1 */
#define VERSION_MASK		0x7cf0

/* PLA_MTPS */
#define MTPS_JUMBO		(12 * 1024 / 64)
#define MTPS_DEFAULT		(6 * 1024 / 64)

/* PLA_RSTTALLY */
#define TALLY_RESET		0x0001

/* PLA_CR */
#define CR_RST			0x10
#define CR_RE			0x08
#define CR_TE			0x04

/* PLA_CRWECR */
#define CRWECR_NORAML		0x00
#define CRWECR_CONFIG		0xc0

/* PLA_OOB_CTRL */
#define NOW_IS_OOB		0x80
#define TXFIFO_EMPTY		0x20
#define RXFIFO_EMPTY		0x10
#define LINK_LIST_READY		0x02
#define DIS_MCU_CLROOB		0x01
#define FIFO_EMPTY		(TXFIFO_EMPTY | RXFIFO_EMPTY)

/* PLA_MISC_1 */
#define RXDY_GATED_EN		0x0008

/* PLA_SFF_STS_7 */
#define RE_INIT_LL		0x8000
#define MCU_BORW_EN		0x4000

/* PLA_CPCR */
#define CPCR_RX_VLAN		0x0040

/* PLA_CFG_WOL */
#define MAGIC_EN		0x0001

/* PLA_TEREDO_CFG */
#define TEREDO_SEL		0x8000
#define TEREDO_WAKE_MASK	0x7f00
#define TEREDO_RS_EVENT_MASK	0x00fe
#define OOB_TEREDO_EN		0x0001

/* PAL_BDC_CR */
#define ALDPS_PROXY_MODE	0x0001

/* PLA_EFUSE_CMD */
#define EFUSE_READ_CMD		BIT(15)
#define EFUSE_DATA_BIT16	BIT(7)

/* PLA_CONFIG34 */
#define LINK_ON_WAKE_EN		0x0010
#define LINK_OFF_WAKE_EN	0x0008

/* PLA_CONFIG5 */
#define BWF_EN			0x0040
#define MWF_EN			0x0020
#define UWF_EN			0x0010
#define LAN_WAKE_EN		0x0002

/* PLA_LED_FEATURE */
#define LED_MODE_MASK		0x0700

/* PLA_PHY_PWR */
#define TX_10M_IDLE_EN		0x0080
#define PFM_PWM_SWITCH		0x0040

/* PLA_MAC_PWR_CTRL */
#define D3_CLK_GATED_EN		0x00004000
#define MCU_CLK_RATIO		0x07010f07
#define MCU_CLK_RATIO_MASK	0x0f0f0f0f
#define ALDPS_SPDWN_RATIO	0x0f87

/* PLA_MAC_PWR_CTRL2 */
#define EEE_SPDWN_RATIO		0x8007
#define MAC_CLK_SPDWN_EN	BIT(15)

/* PLA_MAC_PWR_CTRL3 */
#define PKT_AVAIL_SPDWN_EN	0x0100
#define SUSPEND_SPDWN_EN	0x0004
#define U1U2_SPDWN_EN		0x0002
#define L1_SPDWN_EN		0x0001

/* PLA_MAC_PWR_CTRL4 */
#define PWRSAVE_SPDWN_EN	0x1000
#define RXDV_SPDWN_EN		0x0800
#define TX10MIDLE_EN		0x0100
#define TP100_SPDWN_EN		0x0020
#define TP500_SPDWN_EN		0x0010
#define TP1000_SPDWN_EN		0x0008
#define EEE_SPDWN_EN		0x0001

/* PLA_GPHY_INTR_IMR */
#define GPHY_STS_MSK		0x0001
#define SPEED_DOWN_MSK		0x0002
#define SPDWN_RXDV_MSK		0x0004
#define SPDWN_LINKCHG_MSK	0x0008

/* PLA_PHYAR */
#define PHYAR_FLAG		0x80000000

/* PLA_EEE_CR */
#define EEE_RX_EN		0x0001
#define EEE_TX_EN		0x0002

/* PLA_BOOT_CTRL */
#define AUTOLOAD_DONE		0x0002

/* USB_USB2PHY */
#define USB2PHY_SUSPEND		0x0001
#define USB2PHY_L1		0x0002

/* USB_SSPHYLINK2 */
#define pwd_dn_scale_mask	0x3ffe
#define pwd_dn_scale(x)		((x) << 1)

/* USB_CSR_DUMMY1 */
#define DYNAMIC_BURST		0x0001

/* USB_CSR_DUMMY2 */
#define EP4_FULL_FC		0x0001

/* USB_DEV_STAT */
#define STAT_SPEED_MASK		0x0006
#define STAT_SPEED_HIGH		0x0000
#define STAT_SPEED_FULL		0x0002

/* USB_LPM_CONFIG */
#define LPM_U1U2_EN		BIT(0)

/* USB_TX_AGG */
#define TX_AGG_MAX_THRESHOLD	0x03

/* USB_RX_BUF_TH */
#define RX_THR_SUPPER		0x0c350180
#define RX_THR_HIGH		0x7a120180
#define RX_THR_SLOW		0xffff0180
#define RX_THR_B		0x00010001

/* USB_TX_DMA */
#define TEST_MODE_DISABLE	0x00000001
#define TX_SIZE_ADJUST1		0x00000100

/* USB_BMU_RESET */
#define BMU_RESET_EP_IN		0x01
#define BMU_RESET_EP_OUT	0x02

/* USB_UPT_RXDMA_OWN */
#define OWN_UPDATE		BIT(0)
#define OWN_CLEAR		BIT(1)

/* USB_UPS_CTRL */
#define POWER_CUT		0x0100

/* USB_PM_CTRL_STATUS */
#define RESUME_INDICATE		0x0001

/* USB_USB_CTRL */
#define RX_AGG_DISABLE		0x0010
#define RX_ZERO_EN		0x0080

/* USB_U2P3_CTRL */
#define U2P3_ENABLE		0x0001

/* USB_POWER_CUT */
#define PWR_EN			0x0001
#define PHASE2_EN		0x0008
#define UPS_EN			BIT(4)
#define USP_PREWAKE		BIT(5)

/* USB_MISC_0 */
#define PCUT_STATUS		0x0001

/* USB_RX_EARLY_TIMEOUT */
#define COALESCE_SUPER		 85000U
#define COALESCE_HIGH		250000U
#define COALESCE_SLOW		524280U

/* USB_WDT11_CTRL */
#define TIMER11_EN		0x0001

/* USB_LPM_CTRL */
/* bit 4 ~ 5: fifo empty boundary */
#define FIFO_EMPTY_1FB		0x30	/* 0x1fb * 64 = 32448 bytes */
/* bit 2 ~ 3: LMP timer */
#define LPM_TIMER_MASK		0x0c
#define LPM_TIMER_500MS		0x04	/* 500 ms */
#define LPM_TIMER_500US		0x0c	/* 500 us */
#define ROK_EXIT_LPM		0x02

/* USB_AFE_CTRL2 */
#define SEN_VAL_MASK		0xf800
#define SEN_VAL_NORMAL		0xa000
#define SEL_RXIDLE		0x0100

/* USB_UPS_CFG */
#define SAW_CNT_1MS_MASK	0x0fff

/* USB_UPS_FLAGS */
#define UPS_FLAGS_R_TUNE		BIT(0)
#define UPS_FLAGS_EN_10M_CKDIV		BIT(1)
#define UPS_FLAGS_250M_CKDIV		BIT(2)
#define UPS_FLAGS_EN_ALDPS		BIT(3)
#define UPS_FLAGS_CTAP_SHORT_DIS	BIT(4)
#define UPS_FLAGS_SPEED_MASK		(0xf << 16)
#define ups_flags_speed(x)		((x) << 16)
#define UPS_FLAGS_EN_EEE		BIT(20)
#define UPS_FLAGS_EN_500M_EEE		BIT(21)
#define UPS_FLAGS_EN_EEE_CKDIV		BIT(22)
#define UPS_FLAGS_EEE_PLLOFF_GIGA	BIT(24)
#define UPS_FLAGS_EEE_CMOD_LV_EN	BIT(25)
#define UPS_FLAGS_EN_GREEN		BIT(26)
#define UPS_FLAGS_EN_FLOW_CTR		BIT(27)

enum spd_duplex {
	NWAY_10M_HALF = 1,
	NWAY_10M_FULL,
	NWAY_100M_HALF,
	NWAY_100M_FULL,
	NWAY_1000M_FULL,
	FORCE_10M_HALF,
	FORCE_10M_FULL,
	FORCE_100M_HALF,
	FORCE_100M_FULL,
};

/* OCP_ALDPS_CONFIG */
#define ENPWRSAVE		0x8000
#define ENPDNPS			0x0200
#define LINKENA			0x0100
#define DIS_SDSAVE		0x0010

/* OCP_PHY_STATUS */
#define PHY_STAT_MASK		0x0007
#define PHY_STAT_LAN_ON		3
#define PHY_STAT_PWRDN		5

/* OCP_NCTL_CFG */
#define PGA_RETURN_EN		BIT(1)

/* OCP_POWER_CFG */
#define EEE_CLKDIV_EN		0x8000
#define EN_ALDPS		0x0004
#define EN_10M_PLLOFF		0x0001

/* OCP_EEE_CONFIG1 */
#define RG_TXLPI_MSK_HFDUP	0x8000
#define RG_MATCLR_EN		0x4000
#define EEE_10_CAP		0x2000
#define EEE_NWAY_EN		0x1000
#define TX_QUIET_EN		0x0200
#define RX_QUIET_EN		0x0100
#define sd_rise_time_mask	0x0070
#define sd_rise_time(x)		(min(x, 7) << 4)	/* bit 4 ~ 6 */
#define RG_RXLPI_MSK_HFDUP	0x0008
#define SDFALLTIME		0x0007	/* bit 0 ~ 2 */

/* OCP_EEE_CONFIG2 */
#define RG_LPIHYS_NUM		0x7000	/* bit 12 ~ 15 */
#define RG_DACQUIET_EN		0x0400
#define RG_LDVQUIET_EN		0x0200
#define RG_CKRSEL		0x0020
#define RG_EEEPRG_EN		0x0010

/* OCP_EEE_CONFIG3 */
#define fast_snr_mask		0xff80
#define fast_snr(x)		(min(x, 0x1ff) << 7)	/* bit 7 ~ 15 */
#define RG_LFS_SEL		0x0060	/* bit 6 ~ 5 */
#define MSK_PH			0x0006	/* bit 0 ~ 3 */

/* OCP_EEE_AR */
/* bit[15:14] function */
#define FUN_ADDR		0x0000
#define FUN_DATA		0x4000
/* bit[4:0] device addr */

/* OCP_EEE_CFG */
#define CTAP_SHORT_EN		0x0040
#define EEE10_EN		0x0010

/* OCP_DOWN_SPEED */
#define EN_EEE_CMODE		BIT(14)
#define EN_EEE_1000		BIT(13)
#define EN_EEE_100		BIT(12)
#define EN_10M_CLKDIV		BIT(11)
#define EN_10M_BGOFF		0x0080

/* OCP_PHY_STATE */
#define TXDIS_STATE		0x01
#define ABD_STATE		0x02

/* OCP_PHY_PATCH_STAT */
#define PATCH_READY		BIT(6)

/* OCP_PHY_PATCH_CMD */
#define PATCH_REQUEST		BIT(4)

/* OCP_ADC_CFG */
#define CKADSEL_L		0x0100
#define ADC_EN			0x0080
#define EN_EMI_L		0x0040

/* OCP_SYSCLK_CFG */
#define clk_div_expo(x)		(min(x, 5) << 8)

/* SRAM_GREEN_CFG */
#define GREEN_ETH_EN		BIT(15)
#define R_TUNE_EN		BIT(11)

/* SRAM_LPF_CFG */
#define LPF_AUTO_TUNE		0x8000

/* SRAM_10M_AMP1 */
#define GDAC_IB_UPALL		0x0008

/* SRAM_10M_AMP2 */
#define AMP_DN			0x0200

/* SRAM_IMPEDANCE */
#define RX_DRIVING_MASK		0x6000

enum rtl_register_content {
	_1000bps	= 0x10,
	_100bps		= 0x08,
	_10bps		= 0x04,
	LINK_STATUS	= 0x02,
	FULL_DUP	= 0x01,
};

#define RTL8152_MAX_TX		4
#define RTL8152_MAX_RX		10
#define INTBUFSIZE		2
#define CRC_SIZE		4
#define TX_ALIGN		4
#define RX_ALIGN		8

#define INTR_LINK		0x0004

#define RTL8152_REQT_READ	0xc0
#define RTL8152_REQT_WRITE	0x40
#define RTL8152_REQ_GET_REGS	0x05
#define RTL8152_REQ_SET_REGS	0x05

#define BYTE_EN_DWORD		0xff
#define BYTE_EN_WORD		0x33
#define BYTE_EN_BYTE		0x11
#define BYTE_EN_SIX_BYTES	0x3f
#define BYTE_EN_START_MASK	0x0f
#define BYTE_EN_END_MASK	0xf0

#define RTL8153_MAX_PACKET	9216 /* 9K */
#define RTL8153_MAX_MTU		(RTL8153_MAX_PACKET - VLAN_ETH_HLEN - CRC_SIZE)
#define RTL8152_RMS		(VLAN_ETH_FRAME_LEN + CRC_SIZE)
#define RTL8153_RMS		RTL8153_MAX_PACKET
#define RTL8152_TX_TIMEOUT	(5 * HZ)
#define RTL8152_NAPI_WEIGHT	64
#define rx_reserved_size(x)	((x) + VLAN_ETH_HLEN + CRC_SIZE + \
				 sizeof(struct rx_desc) + RX_ALIGN)

/* rtl8152 flags */
enum rtl8152_flags {
	RTL8152_UNPLUG = 0,
	RTL8152_SET_RX_MODE,
	WORK_ENABLE,
	RTL8152_LINK_CHG,
	SELECTIVE_SUSPEND,
	PHY_RESET,
	SCHEDULE_NAPI,
};

/* Define these values to match your device */
#define VENDOR_ID_REALTEK		0x0bda
#define VENDOR_ID_MICROSOFT		0x045e
#define VENDOR_ID_SAMSUNG		0x04e8
#define VENDOR_ID_LENOVO		0x17ef
#define VENDOR_ID_TPLINK		0x2357
#define VENDOR_ID_NVIDIA		0x0955

#define MCU_TYPE_PLA			0x0100
#define MCU_TYPE_USB			0x0000

struct tally_counter {
	__le64	tx_packets;
	__le64	rx_packets;
	__le64	tx_errors;
	__le32	rx_errors;
	__le16	rx_missed;
	__le16	align_errors;
	__le32	tx_one_collision;
	__le32	tx_multi_collision;
	__le64	rx_unicast;
	__le64	rx_broadcast;
	__le32	rx_multicast;
	__le16	tx_aborted;
	__le16	tx_underrun;
};

struct rx_desc {
	__le32 opts1;
#define RD_CRC				BIT(15)
#define RX_LEN_MASK			0x7fff

	__le32 opts2;
#define RD_UDP_CS			BIT(23)
#define RD_TCP_CS			BIT(22)
#define RD_IPV6_CS			BIT(20)
#define RD_IPV4_CS			BIT(19)

	__le32 opts3;
#define IPF				BIT(23) /* IP checksum fail */
#define UDPF				BIT(22) /* UDP checksum fail */
#define TCPF				BIT(21) /* TCP checksum fail */
#define RX_VLAN_TAG			BIT(16)

	__le32 opts4;
	__le32 opts5;
	__le32 opts6;
};

struct tx_desc {
	__le32 opts1;
#define TX_FS			BIT(31) /* First segment of a packet */
#define TX_LS			BIT(30) /* Final segment of a packet */
#define LGSEND			BIT(29)
#define GTSENDV4		BIT(28)
#define GTSENDV6		BIT(27)
#define GTTCPHO_SHIFT		18
#define GTTCPHO_MAX		0x7fU
#define TX_LEN_MAX		0x3ffffU

	__le32 opts2;
#define UDP_CS			BIT(31) /* Calculate UDP/IP checksum */
#define TCP_CS			BIT(30) /* Calculate TCP/IP checksum */
#define IPV4_CS			BIT(29) /* Calculate IPv4 checksum */
#define IPV6_CS			BIT(28) /* Calculate IPv6 checksum */
#define MSS_SHIFT		17
#define MSS_MAX			0x7ffU
#define TCPHO_SHIFT		17
#define TCPHO_MAX		0x7ffU
#define TX_VLAN_TAG		BIT(16)
};

struct r8152;

struct rx_agg {
	struct list_head list;
	struct urb *urb;
	struct r8152 *context;
	void *buffer;
	void *head;
};

struct tx_agg {
	struct list_head list;
	struct urb *urb;
	struct r8152 *context;
	void *buffer;
	void *head;
	u32 skb_num;
	u32 skb_len;
};

struct r8152 {
	unsigned long flags;
	struct usb_device *udev;
	struct napi_struct napi;
	struct usb_interface *intf;
	struct net_device *netdev;
	struct urb *intr_urb;
	struct tx_agg tx_info[RTL8152_MAX_TX];
	struct rx_agg rx_info[RTL8152_MAX_RX];
	struct list_head rx_done, tx_free;
	struct sk_buff_head tx_queue, rx_queue;
	spinlock_t rx_lock, tx_lock;
	struct delayed_work schedule, hw_phy_work;
	struct mii_if_info mii;
	struct mutex control;	/* use for hw setting */
#if LINUX_VERSION_CODE < KERNEL_VERSION(3, 0, 0)
	struct vlan_group *vlgrp;
#endif
#if LINUX_VERSION_CODE < KERNEL_VERSION(2, 6, 22)
	struct net_device_stats stats;
#endif

	struct rtl_ops {
		void (*init)(struct r8152 *);
		int (*enable)(struct r8152 *);
		void (*disable)(struct r8152 *);
		void (*up)(struct r8152 *);
		void (*down)(struct r8152 *);
		void (*unload)(struct r8152 *);
#if LINUX_VERSION_CODE >= KERNEL_VERSION(3, 6, 0)
		int (*eee_get)(struct r8152 *, struct ethtool_eee *);
		int (*eee_set)(struct r8152 *, struct ethtool_eee *);
#endif /* LINUX_VERSION_CODE >= KERNEL_VERSION(3,6,0) */
		bool (*in_nway)(struct r8152 *);
		void (*hw_phy_cfg)(struct r8152 *);
		void (*aldps_enable)(struct r8152 *tp, bool enable);
		void (*u1u2_enable)(struct r8152 *tp, bool enable);
		void (*u2p3_enable)(struct r8152 *tp, bool enable);
		void (*power_cut_en)(struct r8152 *tp, bool enable);
		void (*autosuspend_en)(struct r8152 *tp, bool enable);
	} rtl_ops;

	int intr_interval;
	u32 saved_wolopts;
	u32 msg_enable;
	u32 tx_qlen;
	u32 coalesce;
	u16 ocp_base;
	u16 speed;
	u8 *intr_buff;
	u8 version;
	u8 rtk_enable_diag;
	u8 duplex;
	u8 autoneg;
	u32 bottom_half_event;
	u32 bottom_half_wait_time;
	wait_queue_head_t bottom_half_wait_q;
};

enum rtl_version {
	RTL_VER_UNKNOWN = 0,
	RTL_VER_01,
	RTL_VER_02,
	RTL_VER_03,
	RTL_VER_04,
	RTL_VER_05,
	RTL_VER_06,
	RTL_VER_07,
	RTL_VER_08,
	RTL_VER_09,
	RTL_VER_MAX
};

enum tx_csum_stat {
	TX_CSUM_SUCCESS = 0,
	TX_CSUM_TSO,
	TX_CSUM_NONE
};

/* Maximum number of multicast addresses to filter (vs. Rx-all-multicast).
 * The RTL chips use a 64 element hash table based on the Ethernet CRC.
 */
static const int multicast_filter_limit = 32;
static unsigned int agg_buf_sz = 16384;

#define RTL_LIMITED_TSO_SIZE	(agg_buf_sz - sizeof(struct tx_desc) - \
				 VLAN_ETH_HLEN - CRC_SIZE)

static
int get_registers(struct r8152 *tp, u16 value, u16 index, u16 size, void *data)
{
	int ret;
	void *tmp;

	tmp = kmalloc(size, GFP_KERNEL);
	if (!tmp)
		return -ENOMEM;

	ret = usb_control_msg(tp->udev, usb_rcvctrlpipe(tp->udev, 0),
			      RTL8152_REQ_GET_REGS, RTL8152_REQT_READ,
			      value, index, tmp, size, 500);
	if (ret < 0)
		memset(data, 0xff, size);
	else
		memcpy(data, tmp, size);

	kfree(tmp);

	return ret;
}

static
int set_registers(struct r8152 *tp, u16 value, u16 index, u16 size, void *data)
{
	int ret;
	void *tmp;

	tmp = kmemdup(data, size, GFP_KERNEL);
	if (!tmp)
		return -ENOMEM;

	ret = usb_control_msg(tp->udev, usb_sndctrlpipe(tp->udev, 0),
			      RTL8152_REQ_SET_REGS, RTL8152_REQT_WRITE,
			      value, index, tmp, size, 500);

	kfree(tmp);

	return ret;
}

static int generic_ocp_read(struct r8152 *tp, u16 index, u16 size,
			    void *data, u16 type)
{
	u16 limit = 64;
	int ret = 0;

	if (test_bit(RTL8152_UNPLUG, &tp->flags))
		return -ENODEV;

	/* both size and indix must be 4 bytes align */
	if ((size & 3) || !size || (index & 3) || !data)
		return -EPERM;

	if ((u32)index + (u32)size > 0xffff)
		return -EPERM;

	while (size) {
		if (size > limit) {
			ret = get_registers(tp, index, type, limit, data);
			if (ret < 0)
				break;

			index += limit;
			data += limit;
			size -= limit;
		} else {
			ret = get_registers(tp, index, type, size, data);
			if (ret < 0)
				break;

			index += size;
			data += size;
			size = 0;
			break;
		}
	}

	if (ret == -ENODEV)
		set_bit(RTL8152_UNPLUG, &tp->flags);

	return ret;
}

static int generic_ocp_write(struct r8152 *tp, u16 index, u16 byteen,
			     u16 size, void *data, u16 type)
{
	int ret;
	u16 byteen_start, byteen_end, byen;
	u16 limit = 512;

	if (test_bit(RTL8152_UNPLUG, &tp->flags))
		return -ENODEV;

	/* both size and indix must be 4 bytes align */
	if ((size & 3) || !size || (index & 3) || !data)
		return -EPERM;

	if ((u32)index + (u32)size > 0xffff)
		return -EPERM;

	byteen_start = byteen & BYTE_EN_START_MASK;
	byteen_end = byteen & BYTE_EN_END_MASK;

	byen = byteen_start | (byteen_start << 4);
	ret = set_registers(tp, index, type | byen, 4, data);
	if (ret < 0)
		goto error1;

	index += 4;
	data += 4;
	size -= 4;

	if (size) {
		size -= 4;

		while (size) {
			if (size > limit) {
				ret = set_registers(tp, index,
						    type | BYTE_EN_DWORD,
						    limit, data);
				if (ret < 0)
					goto error1;

				index += limit;
				data += limit;
				size -= limit;
			} else {
				ret = set_registers(tp, index,
						    type | BYTE_EN_DWORD,
						    size, data);
				if (ret < 0)
					goto error1;

				index += size;
				data += size;
				size = 0;
				break;
			}
		}

		byen = byteen_end | (byteen_end >> 4);
		ret = set_registers(tp, index, type | byen, 4, data);
		if (ret < 0)
			goto error1;
	}

error1:
	if (ret == -ENODEV)
		set_bit(RTL8152_UNPLUG, &tp->flags);

	return ret;
}

static inline
int pla_ocp_read(struct r8152 *tp, u16 index, u16 size, void *data)
{
	return generic_ocp_read(tp, index, size, data, MCU_TYPE_PLA);
}

static inline
int pla_ocp_write(struct r8152 *tp, u16 index, u16 byteen, u16 size, void *data)
{
	return generic_ocp_write(tp, index, byteen, size, data, MCU_TYPE_PLA);
}

static inline
int usb_ocp_read(struct r8152 *tp, u16 index, u16 size, void *data)
{
	return generic_ocp_read(tp, index, size, data, MCU_TYPE_USB);
}

static inline
int usb_ocp_write(struct r8152 *tp, u16 index, u16 byteen, u16 size, void *data)
{
	return generic_ocp_write(tp, index, byteen, size, data, MCU_TYPE_USB);
}

static u32 ocp_read_dword(struct r8152 *tp, u16 type, u16 index)
{
	__le32 data;

	generic_ocp_read(tp, index, sizeof(data), &data, type);

	return __le32_to_cpu(data);
}

static void ocp_write_dword(struct r8152 *tp, u16 type, u16 index, u32 data)
{
	__le32 tmp = __cpu_to_le32(data);

	generic_ocp_write(tp, index, BYTE_EN_DWORD, sizeof(tmp), &tmp, type);
}

static u16 ocp_read_word(struct r8152 *tp, u16 type, u16 index)
{
	u32 data;
	__le32 tmp;
	u16 byen = BYTE_EN_WORD;
	u8 shift = index & 2;

	index &= ~3;
	byen <<= shift;

	generic_ocp_read(tp, index, sizeof(tmp), &tmp, type | byen);

	data = __le32_to_cpu(tmp);
	data >>= (shift * 8);
	data &= 0xffff;

	return (u16)data;
}

static void ocp_write_word(struct r8152 *tp, u16 type, u16 index, u32 data)
{
	u32 mask = 0xffff;
	__le32 tmp;
	u16 byen = BYTE_EN_WORD;
	u8 shift = index & 2;

	data &= mask;

	if (index & 2) {
		byen <<= shift;
		mask <<= (shift * 8);
		data <<= (shift * 8);
		index &= ~3;
	}

	tmp = __cpu_to_le32(data);

	generic_ocp_write(tp, index, byen, sizeof(tmp), &tmp, type);
}

static u8 ocp_read_byte(struct r8152 *tp, u16 type, u16 index)
{
	u32 data;
	__le32 tmp;
	u8 shift = index & 3;

	index &= ~3;

	generic_ocp_read(tp, index, sizeof(tmp), &tmp, type);

	data = __le32_to_cpu(tmp);
	data >>= (shift * 8);
	data &= 0xff;

	return (u8)data;
}

static void ocp_write_byte(struct r8152 *tp, u16 type, u16 index, u32 data)
{
	u32 mask = 0xff;
	__le32 tmp;
	u16 byen = BYTE_EN_BYTE;
	u8 shift = index & 3;

	data &= mask;

	if (index & 3) {
		byen <<= shift;
		mask <<= (shift * 8);
		data <<= (shift * 8);
		index &= ~3;
	}

	tmp = __cpu_to_le32(data);

	generic_ocp_write(tp, index, byen, sizeof(tmp), &tmp, type);
}

static u16 ocp_reg_read(struct r8152 *tp, u16 addr)
{
	u16 ocp_base, ocp_index;

	ocp_base = addr & 0xf000;
	if (ocp_base != tp->ocp_base) {
		ocp_write_word(tp, MCU_TYPE_PLA, PLA_OCP_GPHY_BASE, ocp_base);
		tp->ocp_base = ocp_base;
	}

	ocp_index = (addr & 0x0fff) | 0xb000;
	return ocp_read_word(tp, MCU_TYPE_PLA, ocp_index);
}

static void ocp_reg_write(struct r8152 *tp, u16 addr, u16 data)
{
	u16 ocp_base, ocp_index;

	ocp_base = addr & 0xf000;
	if (ocp_base != tp->ocp_base) {
		ocp_write_word(tp, MCU_TYPE_PLA, PLA_OCP_GPHY_BASE, ocp_base);
		tp->ocp_base = ocp_base;
	}

	ocp_index = (addr & 0x0fff) | 0xb000;
	ocp_write_word(tp, MCU_TYPE_PLA, ocp_index, data);
}

static inline void r8152_mdio_write(struct r8152 *tp, u32 reg_addr, u32 value)
{
	ocp_reg_write(tp, OCP_BASE_MII + reg_addr * 2, value);
}

static inline int r8152_mdio_read(struct r8152 *tp, u32 reg_addr)
{
	return ocp_reg_read(tp, OCP_BASE_MII + reg_addr * 2);
}

static void sram_write(struct r8152 *tp, u16 addr, u16 data)
{
	ocp_reg_write(tp, OCP_SRAM_ADDR, addr);
	ocp_reg_write(tp, OCP_SRAM_DATA, data);
}

static u16 sram_read(struct r8152 *tp, u16 addr)
{
	ocp_reg_write(tp, OCP_SRAM_ADDR, addr);
	return ocp_reg_read(tp, OCP_SRAM_DATA);
}

static int read_mii_word(struct net_device *netdev, int phy_id, int reg)
{
	struct r8152 *tp = netdev_priv(netdev);
	int ret;

	if (test_bit(RTL8152_UNPLUG, &tp->flags))
		return -ENODEV;

	if (phy_id != R8152_PHY_ID)
		return -EINVAL;

	ret = r8152_mdio_read(tp, reg);

	return ret;
}

static
void write_mii_word(struct net_device *netdev, int phy_id, int reg, int val)
{
	struct r8152 *tp = netdev_priv(netdev);

	if (test_bit(RTL8152_UNPLUG, &tp->flags))
		return;

	if (phy_id != R8152_PHY_ID)
		return;

	r8152_mdio_write(tp, reg, val);
}

static int
r8152_submit_rx(struct r8152 *tp, struct rx_agg *agg, gfp_t mem_flags);

static int rtl8152_set_mac_address(struct net_device *netdev, void *p)
{
	struct r8152 *tp = netdev_priv(netdev);
	struct sockaddr *addr = p;
	int ret = -EADDRNOTAVAIL;

	if (unlikely(tp->rtk_enable_diag))
		return -EBUSY;

	if (!is_valid_ether_addr(addr->sa_data))
		goto out1;

	ret = usb_autopm_get_interface(tp->intf);
	if (ret < 0)
		goto out1;

	mutex_lock(&tp->control);

	memcpy(netdev->dev_addr, addr->sa_data, netdev->addr_len);

	ocp_write_byte(tp, MCU_TYPE_PLA, PLA_CRWECR, CRWECR_CONFIG);
	pla_ocp_write(tp, PLA_IDR, BYTE_EN_SIX_BYTES, 8, addr->sa_data);
	ocp_write_byte(tp, MCU_TYPE_PLA, PLA_CRWECR, CRWECR_NORAML);

	mutex_unlock(&tp->control);

	usb_autopm_put_interface(tp->intf);
out1:
	return ret;
}

static int set_ethernet_addr(struct r8152 *tp)
{
	struct net_device *dev = tp->netdev;
	struct sockaddr sa;
	int ret;

	if (tp->version == RTL_VER_01)
		ret = pla_ocp_read(tp, PLA_IDR, 8, sa.sa_data);
	else
		ret = pla_ocp_read(tp, PLA_BACKUP, 8, sa.sa_data);

	if (ret < 0) {
		netif_err(tp, probe, dev, "Get ether addr fail\n");
	} else if (!is_valid_ether_addr(sa.sa_data)) {
		netif_err(tp, probe, dev, "Invalid ether addr %pM\n",
			  sa.sa_data);
		eth_hw_addr_random(dev);
		ether_addr_copy(sa.sa_data, dev->dev_addr);
		ret = rtl8152_set_mac_address(dev, &sa);
		netif_info(tp, probe, dev, "Random ether addr %pM\n",
			   sa.sa_data);
	} else {
		if (tp->version == RTL_VER_01)
			ether_addr_copy(dev->dev_addr, sa.sa_data);
		else
			ret = rtl8152_set_mac_address(dev, &sa);
	}

	return ret;
}

static inline struct net_device_stats *rtl8152_get_stats(struct net_device *dev)
{
#if LINUX_VERSION_CODE < KERNEL_VERSION(2, 6, 22)
	struct rtl8152 *tp = netdev_priv(dev);

	return (struct net_device_stats *)&tp->stats;
#else
	return &dev->stats;
#endif
}

static void read_bulk_callback(struct urb *urb)
{
	struct net_device *netdev;
	int status = urb->status;
	struct rx_agg *agg;
	struct r8152 *tp;

	agg = urb->context;
	if (!agg)
		return;

	tp = agg->context;
	if (!tp)
		return;

	if (test_bit(RTL8152_UNPLUG, &tp->flags))
		return;

	if (!test_bit(WORK_ENABLE, &tp->flags))
		return;

	netdev = tp->netdev;

	/* When link down, the driver would cancel all bulks. */
	/* This avoid the re-submitting bulk */
	if (!netif_carrier_ok(netdev))
		return;

	usb_mark_last_busy(tp->udev);

	switch (status) {
	case 0:
		if (urb->actual_length < ETH_ZLEN)
			break;

		spin_lock(&tp->rx_lock);
		list_add_tail(&agg->list, &tp->rx_done);
		spin_unlock(&tp->rx_lock);
		napi_schedule(&tp->napi);
		return;
	case -ESHUTDOWN:
		set_bit(RTL8152_UNPLUG, &tp->flags);
		netif_device_detach(tp->netdev);
		return;
	case -ENOENT:
	case -EPROTO:
		netif_info(tp, intr, tp->netdev,
				"Stop submitting intr, status %d\n", status);
		return;	/* the urb is in unlink state */
	case -ETIME:
		if (net_ratelimit())
			netif_warn(tp, rx_err, netdev,
				   "maybe reset is needed?\n");
		break;
	default:
		if (net_ratelimit())
			netif_warn(tp, rx_err, netdev,
				   "Rx status %d\n", status);
		break;
	}

	r8152_submit_rx(tp, agg, GFP_ATOMIC);
}

static void write_bulk_callback(struct urb *urb)
{
	struct net_device_stats *stats;
	struct net_device *netdev;
	struct tx_agg *agg;
	struct r8152 *tp;
	int status = urb->status;

	agg = urb->context;
	if (!agg)
		return;

	tp = agg->context;
	if (!tp)
		return;

	netdev = tp->netdev;
	stats = rtl8152_get_stats(netdev);
	if (status) {
		if (net_ratelimit())
			netif_warn(tp, tx_err, netdev,
				   "Tx status %d\n", status);
		stats->tx_errors += agg->skb_num;
	} else {
		stats->tx_packets += agg->skb_num;
		stats->tx_bytes += agg->skb_len;
	}

	spin_lock(&tp->tx_lock);
	list_add_tail(&agg->list, &tp->tx_free);
	spin_unlock(&tp->tx_lock);

	usb_autopm_put_interface_async(tp->intf);

	if (!netif_carrier_ok(netdev))
		return;

	if (!test_bit(WORK_ENABLE, &tp->flags))
		return;

	if (test_bit(RTL8152_UNPLUG, &tp->flags))
		return;

	if (!skb_queue_empty(&tp->tx_queue))
		napi_schedule(&tp->napi);
}

static void intr_callback(struct urb *urb)
{
	struct r8152 *tp;
	__le16 *d;
	int status = urb->status;
	int res;

	tp = urb->context;
	if (!tp)
		return;

	if (!test_bit(WORK_ENABLE, &tp->flags))
		return;

	if (test_bit(RTL8152_UNPLUG, &tp->flags))
		return;

	switch (status) {
	case 0:			/* success */
		break;
	case -ECONNRESET:	/* unlink */
	case -ESHUTDOWN:
		netif_device_detach(tp->netdev);
	case -ENOENT:
	case -EPROTO:
		netif_info(tp, intr, tp->netdev,
			   "Stop submitting intr, status %d\n", status);
		return;
	case -EOVERFLOW:
		netif_info(tp, intr, tp->netdev, "intr status -EOVERFLOW\n");
		goto resubmit;
	/* -EPIPE:  should clear the halt */
	default:
		netif_info(tp, intr, tp->netdev, "intr status %d\n", status);
		goto resubmit;
	}

	d = urb->transfer_buffer;
	if (INTR_LINK & __le16_to_cpu(d[0])) {
		if (!netif_carrier_ok(tp->netdev)) {
			set_bit(RTL8152_LINK_CHG, &tp->flags);
			schedule_delayed_work(&tp->schedule, 0);
		}
	} else {
		if (netif_carrier_ok(tp->netdev)) {
			set_bit(RTL8152_LINK_CHG, &tp->flags);
			schedule_delayed_work(&tp->schedule, 0);
		}
	}

resubmit:
	res = usb_submit_urb(urb, GFP_ATOMIC);
	if (res == -ENODEV) {
		set_bit(RTL8152_UNPLUG, &tp->flags);
		netif_device_detach(tp->netdev);
	} else if (res) {
		netif_err(tp, intr, tp->netdev,
			  "can't resubmit intr, status %d\n", res);
	}
}

static inline void *rx_agg_align(void *data)
{
	return (void *)ALIGN((uintptr_t)data, RX_ALIGN);
}

static inline void *tx_agg_align(void *data)
{
	return (void *)ALIGN((uintptr_t)data, TX_ALIGN);
}

static void free_all_mem(struct r8152 *tp)
{
	int i;

	for (i = 0; i < RTL8152_MAX_RX; i++) {
		usb_free_urb(tp->rx_info[i].urb);
		tp->rx_info[i].urb = NULL;

		kfree(tp->rx_info[i].buffer);
		tp->rx_info[i].buffer = NULL;
		tp->rx_info[i].head = NULL;
	}

	for (i = 0; i < RTL8152_MAX_TX; i++) {
		usb_free_urb(tp->tx_info[i].urb);
		tp->tx_info[i].urb = NULL;

		kfree(tp->tx_info[i].buffer);
		tp->tx_info[i].buffer = NULL;
		tp->tx_info[i].head = NULL;
	}

	usb_free_urb(tp->intr_urb);
	tp->intr_urb = NULL;

	kfree(tp->intr_buff);
	tp->intr_buff = NULL;
}

static int alloc_all_mem(struct r8152 *tp)
{
	struct net_device *netdev = tp->netdev;
	struct usb_interface *intf = tp->intf;
	struct usb_host_interface *alt = intf->cur_altsetting;
	struct usb_host_endpoint *ep_intr = alt->endpoint + 2;
	struct urb *urb;
	int node, i;
	u8 *buf;

	node = netdev->dev.parent ? dev_to_node(netdev->dev.parent) : -1;

	spin_lock_init(&tp->rx_lock);
	spin_lock_init(&tp->tx_lock);
	INIT_LIST_HEAD(&tp->tx_free);
	skb_queue_head_init(&tp->tx_queue);
	skb_queue_head_init(&tp->rx_queue);

	for (i = 0; i < RTL8152_MAX_RX; i++) {
		buf = kmalloc_node(agg_buf_sz, GFP_KERNEL, node);
		if (!buf)
			goto err1;

		if (buf != rx_agg_align(buf)) {
			kfree(buf);
			buf = kmalloc_node(agg_buf_sz + RX_ALIGN, GFP_KERNEL,
					   node);
			if (!buf)
				goto err1;
		}

		urb = usb_alloc_urb(0, GFP_KERNEL);
		if (!urb) {
			kfree(buf);
			goto err1;
		}

		INIT_LIST_HEAD(&tp->rx_info[i].list);
		tp->rx_info[i].context = tp;
		tp->rx_info[i].urb = urb;
		tp->rx_info[i].buffer = buf;
		tp->rx_info[i].head = rx_agg_align(buf);
	}

	for (i = 0; i < RTL8152_MAX_TX; i++) {
		buf = kmalloc_node(agg_buf_sz, GFP_KERNEL, node);
		if (!buf)
			goto err1;

		if (buf != tx_agg_align(buf)) {
			kfree(buf);
			buf = kmalloc_node(agg_buf_sz + TX_ALIGN, GFP_KERNEL,
					   node);
			if (!buf)
				goto err1;
		}

		urb = usb_alloc_urb(0, GFP_KERNEL);
		if (!urb) {
			kfree(buf);
			goto err1;
		}

		INIT_LIST_HEAD(&tp->tx_info[i].list);
		tp->tx_info[i].context = tp;
		tp->tx_info[i].urb = urb;
		tp->tx_info[i].buffer = buf;
		tp->tx_info[i].head = tx_agg_align(buf);

		list_add_tail(&tp->tx_info[i].list, &tp->tx_free);
	}

	tp->intr_urb = usb_alloc_urb(0, GFP_KERNEL);
	if (!tp->intr_urb)
		goto err1;

	tp->intr_buff = kmalloc(INTBUFSIZE, GFP_KERNEL);
	if (!tp->intr_buff)
		goto err1;

	tp->intr_interval = (int)ep_intr->desc.bInterval;
	usb_fill_int_urb(tp->intr_urb, tp->udev, usb_rcvintpipe(tp->udev, 3),
			 tp->intr_buff, INTBUFSIZE, intr_callback,
			 tp, tp->intr_interval);

	return 0;

err1:
	free_all_mem(tp);
	return -ENOMEM;
}

static struct tx_agg *r8152_get_tx_agg(struct r8152 *tp)
{
	struct tx_agg *agg = NULL;
	unsigned long flags;

	if (list_empty(&tp->tx_free))
		return NULL;

	spin_lock_irqsave(&tp->tx_lock, flags);
	if (!list_empty(&tp->tx_free)) {
		struct list_head *cursor;

		cursor = tp->tx_free.next;
		list_del_init(cursor);
		agg = list_entry(cursor, struct tx_agg, list);
	}
	spin_unlock_irqrestore(&tp->tx_lock, flags);

	return agg;
}

/* r8152_csum_workaround()
 * The hw limites the value the transport offset. When the offset is out of the
 * range, calculate the checksum by sw.
 */
static void r8152_csum_workaround(struct r8152 *tp, struct sk_buff *skb,
				  struct sk_buff_head *list)
{
	if (skb_shinfo(skb)->gso_size) {
		netdev_features_t features = tp->netdev->features;
		struct sk_buff_head seg_list;
		struct sk_buff *segs, *nskb;

		features &= ~(NETIF_F_SG | NETIF_F_IPV6_CSUM | NETIF_F_TSO6);
		segs = skb_gso_segment(skb, features);
		if (IS_ERR(segs) || !segs)
			goto drop;

		__skb_queue_head_init(&seg_list);

		do {
			nskb = segs;
			segs = segs->next;
			nskb->next = NULL;
			__skb_queue_tail(&seg_list, nskb);
		} while (segs);

		skb_queue_splice(&seg_list, list);
		dev_kfree_skb(skb);
	} else if (skb->ip_summed == CHECKSUM_PARTIAL) {
		if (skb_checksum_help(skb) < 0)
			goto drop;

		__skb_queue_head(list, skb);
	} else {
		struct net_device_stats *stats;

drop:
		stats = rtl8152_get_stats(tp->netdev);
		stats->tx_dropped++;
		dev_kfree_skb(skb);
	}
}

/* msdn_giant_send_check()
 * According to the document of microsoft, the TCP Pseudo Header excludes the
 * packet length for IPv6 TCP large packets.
 */
static int msdn_giant_send_check(struct sk_buff *skb)
{
	const struct ipv6hdr *ipv6h;
	struct tcphdr *th;
	int ret;

	ret = skb_cow_head(skb, 0);
	if (ret)
		return ret;

	ipv6h = ipv6_hdr(skb);
	th = tcp_hdr(skb);

	th->check = 0;
	th->check = ~tcp_v6_check(0, &ipv6h->saddr, &ipv6h->daddr, 0);

	return ret;
}

static inline void rtl_tx_vlan_tag(struct tx_desc *desc, struct sk_buff *skb)
{
	if (skb_vlan_tag_present(skb)) {
		u32 opts2;

		opts2 = TX_VLAN_TAG | swab16(skb_vlan_tag_get(skb));
		desc->opts2 |= cpu_to_le32(opts2);
	}
}

#if LINUX_VERSION_CODE < KERNEL_VERSION(3, 0, 0)

static inline bool
rtl_rx_vlan_tag(struct r8152 *tp, struct rx_desc *desc, struct sk_buff *skb)
{
	u32 opts2 = le32_to_cpu(desc->opts2);

	if (tp->vlgrp && (opts2 & RX_VLAN_TAG)) {
		vlan_gro_receive(&tp->napi, tp->vlgrp, swab16(opts2 & 0xffff),
				 skb);
		return true;
	}

	return false;
}

static inline void
rtl_vlan_put_tag(struct r8152 *tp, struct rx_desc *desc, struct sk_buff *skb)
{
	u32 opts2 = le32_to_cpu(desc->opts2);

	if (tp->vlgrp && (opts2 & RX_VLAN_TAG))
		__vlan_hwaccel_put_tag(skb, swab16(opts2 & 0xffff));
}

static inline __u16
rtl_vlan_get_tag(struct sk_buff *skb)
{
	__u16 tag;

#if LINUX_VERSION_CODE < KERNEL_VERSION(2, 6, 27)
	__vlan_hwaccel_get_tag(skb, &tag);
#else
	tag = skb->vlan_tci;
#endif

	return tag;
}

#else

static inline void rtl_rx_vlan_tag(struct rx_desc *desc, struct sk_buff *skb)
{
	u32 opts2 = le32_to_cpu(desc->opts2);

	if (opts2 & RX_VLAN_TAG)
#if LINUX_VERSION_CODE < KERNEL_VERSION(3, 10, 0)
		__vlan_hwaccel_put_tag(skb, swab16(opts2 & 0xffff));
#else
		__vlan_hwaccel_put_tag(skb, htons(ETH_P_8021Q),
				       swab16(opts2 & 0xffff));
#endif /* LINUX_VERSION_CODE < KERNEL_VERSION(3, 10, 0) */
}

#endif /* LINUX_VERSION_CODE < KERNEL_VERSION(3, 0, 0) */

static int r8152_tx_csum(struct r8152 *tp, struct tx_desc *desc,
			 struct sk_buff *skb, u32 len, u32 transport_offset)
{
	u32 mss = skb_shinfo(skb)->gso_size;
	u32 opts1, opts2 = 0;
	int ret = TX_CSUM_SUCCESS;

	WARN_ON_ONCE(len > TX_LEN_MAX);

	opts1 = len | TX_FS | TX_LS;

	if (mss) {
		if (transport_offset > GTTCPHO_MAX) {
			netif_warn(tp, tx_err, tp->netdev,
				   "Invalid transport offset 0x%x for TSO\n",
				   transport_offset);
			ret = TX_CSUM_TSO;
			goto unavailable;
		}

		switch (vlan_get_protocol(skb)) {
		case htons(ETH_P_IP):
			opts1 |= GTSENDV4;
			break;

		case htons(ETH_P_IPV6):
			if (msdn_giant_send_check(skb)) {
				ret = TX_CSUM_TSO;
				goto unavailable;
			}
			opts1 |= GTSENDV6;
			break;

		default:
			WARN_ON_ONCE(1);
			break;
		}

		opts1 |= transport_offset << GTTCPHO_SHIFT;
		opts2 |= min(mss, MSS_MAX) << MSS_SHIFT;
	} else if (skb->ip_summed == CHECKSUM_PARTIAL) {
		u8 ip_protocol;

		if (transport_offset > TCPHO_MAX) {
			netif_warn(tp, tx_err, tp->netdev,
				   "Invalid transport offset 0x%x\n",
				   transport_offset);
			ret = TX_CSUM_NONE;
			goto unavailable;
		}

		switch (vlan_get_protocol(skb)) {
		case htons(ETH_P_IP):
			opts2 |= IPV4_CS;
			ip_protocol = ip_hdr(skb)->protocol;
			break;

		case htons(ETH_P_IPV6):
			opts2 |= IPV6_CS;
			ip_protocol = ipv6_hdr(skb)->nexthdr;
			break;

		default:
			ip_protocol = IPPROTO_RAW;
			break;
		}

		if (ip_protocol == IPPROTO_TCP)
			opts2 |= TCP_CS;
		else if (ip_protocol == IPPROTO_UDP)
			opts2 |= UDP_CS;
		else
			WARN_ON_ONCE(1);

		opts2 |= transport_offset << TCPHO_SHIFT;
	}

	desc->opts2 = cpu_to_le32(opts2);
	desc->opts1 = cpu_to_le32(opts1);

unavailable:
	return ret;
}

static int r8152_tx_agg_fill(struct r8152 *tp, struct tx_agg *agg)
{
	struct sk_buff_head skb_head, *tx_queue = &tp->tx_queue;
	int remain, ret;
	u8 *tx_data;

	__skb_queue_head_init(&skb_head);
	spin_lock(&tx_queue->lock);
	skb_queue_splice_init(tx_queue, &skb_head);
	spin_unlock(&tx_queue->lock);

	tx_data = agg->head;
	agg->skb_num = 0;
	agg->skb_len = 0;
	remain = agg_buf_sz;

	while (remain >= ETH_ZLEN + sizeof(struct tx_desc)) {
		struct tx_desc *tx_desc;
		struct sk_buff *skb;
		unsigned int len;
		u32 offset;

		skb = __skb_dequeue(&skb_head);
		if (!skb)
			break;

		len = skb->len + sizeof(*tx_desc);

		if (len > remain) {
			__skb_queue_head(&skb_head, skb);
			break;
		}

		tx_data = tx_agg_align(tx_data);
		tx_desc = (struct tx_desc *)tx_data;

		offset = (u32)skb_transport_offset(skb);

		if (r8152_tx_csum(tp, tx_desc, skb, skb->len, offset)) {
			r8152_csum_workaround(tp, skb, &skb_head);
			continue;
		}

		rtl_tx_vlan_tag(tx_desc, skb);

		tx_data += sizeof(*tx_desc);

		len = skb->len;

		if ((u8 *)agg->head + agg_buf_sz < (tx_data + len)
				|| (u8 *)agg->head > tx_data) {
			__skb_queue_head(&skb_head, skb);
			break;
		}

		if (skb_copy_bits(skb, 0, tx_data, len) < 0) {
			struct net_device_stats *stats = &tp->netdev->stats;

			stats->tx_dropped++;
			dev_kfree_skb_any(skb);
			tx_data -= sizeof(*tx_desc);
			continue;
		}

		tx_data += len;
		agg->skb_len += len;
		agg->skb_num++;

		dev_kfree_skb_any(skb);

		remain = agg_buf_sz - (int)(tx_agg_align(tx_data) - agg->head);
	}

	if (!skb_queue_empty(&skb_head)) {
		spin_lock(&tx_queue->lock);
		skb_queue_splice(&skb_head, tx_queue);
		spin_unlock(&tx_queue->lock);
	}

	netif_tx_lock(tp->netdev);

	if (netif_queue_stopped(tp->netdev) &&
	    skb_queue_len(&tp->tx_queue) < tp->tx_qlen)
		netif_wake_queue(tp->netdev);

	netif_tx_unlock(tp->netdev);

	ret = usb_autopm_get_interface_async(tp->intf);
	if (ret < 0)
		goto out_tx_fill;

	usb_fill_bulk_urb(agg->urb, tp->udev, usb_sndbulkpipe(tp->udev, 2),
			  agg->head, (int)(tx_data - (u8 *)agg->head),
			  (usb_complete_t)write_bulk_callback, agg);

	ret = usb_submit_urb(agg->urb, GFP_ATOMIC);
	if (ret < 0)
		usb_autopm_put_interface_async(tp->intf);

out_tx_fill:
	return ret;
}

static u8 r8152_rx_csum(struct r8152 *tp, struct rx_desc *rx_desc)
{
	u8 checksum = CHECKSUM_NONE;
	u32 opts2, opts3;

	if (tp->version == RTL_VER_01)
		goto return_result;

	opts2 = le32_to_cpu(rx_desc->opts2);
	opts3 = le32_to_cpu(rx_desc->opts3);

	if (opts2 & RD_IPV4_CS) {
		if (opts3 & IPF)
			checksum = CHECKSUM_NONE;
		else if ((opts2 & RD_UDP_CS) && (opts3 & UDPF))
			checksum = CHECKSUM_NONE;
		else if ((opts2 & RD_TCP_CS) && (opts3 & TCPF))
			checksum = CHECKSUM_NONE;
		else
			checksum = CHECKSUM_UNNECESSARY;
	} else if (RD_IPV6_CS) {
		if ((opts2 & RD_UDP_CS) && !(opts3 & UDPF))
			checksum = CHECKSUM_UNNECESSARY;
		else if ((opts2 & RD_TCP_CS) && !(opts3 & TCPF))
			checksum = CHECKSUM_UNNECESSARY;
	}

return_result:
	return checksum;
}

static int rx_bottom(struct r8152 *tp, int budget)
{
	unsigned long flags;
	struct list_head *cursor, *next, rx_queue;
	int ret = 0, work_done = 0;

	if (!skb_queue_empty(&tp->rx_queue)) {
		while (work_done < budget) {
			struct sk_buff *skb = __skb_dequeue(&tp->rx_queue);
			struct net_device *netdev = tp->netdev;
			struct net_device_stats *stats;
			unsigned int pkt_len;
#if LINUX_VERSION_CODE < KERNEL_VERSION(3, 0, 0)
			u16 vlan_tci;
#endif

			if (!skb)
				break;

			pkt_len = skb->len;
			stats = rtl8152_get_stats(netdev);
#if LINUX_VERSION_CODE < KERNEL_VERSION(3, 0, 0)
			vlan_tci = rtl_vlan_get_tag(skb);

			if (vlan_tci)
				vlan_gro_receive(&tp->napi, tp->vlgrp, vlan_tci,
						 skb);
			else
				napi_gro_receive(&tp->napi, skb);
#else
			napi_gro_receive(&tp->napi, skb);
#endif

			work_done++;

#if LINUX_VERSION_CODE < KERNEL_VERSION(2, 6, 29)
			netdev->last_rx = jiffies;
#endif
			stats->rx_packets++;
			stats->rx_bytes += pkt_len;
		}
	}

	if (list_empty(&tp->rx_done))
		goto out1;

	INIT_LIST_HEAD(&rx_queue);
	spin_lock_irqsave(&tp->rx_lock, flags);
	list_splice_init(&tp->rx_done, &rx_queue);
	spin_unlock_irqrestore(&tp->rx_lock, flags);

	list_for_each_safe(cursor, next, &rx_queue) {
		struct rx_desc *rx_desc;
		struct rx_agg *agg;
		int len_used = 0;
		struct urb *urb;
		u8 *rx_data;

		list_del_init(cursor);

		agg = list_entry(cursor, struct rx_agg, list);
		urb = agg->urb;
		if (urb->actual_length < ETH_ZLEN)
			goto submit;

		rx_desc = agg->head;
		rx_data = agg->head;
		len_used += sizeof(struct rx_desc);

		while (urb->actual_length > len_used) {
			struct net_device *netdev = tp->netdev;
			struct net_device_stats *stats;
			unsigned int pkt_len;
			struct sk_buff *skb;

			pkt_len = le32_to_cpu(rx_desc->opts1) & RX_LEN_MASK;
			if (pkt_len < ETH_ZLEN)
				break;

			len_used += pkt_len;
			if (urb->actual_length < len_used)
				break;

			stats = rtl8152_get_stats(netdev);

			pkt_len -= CRC_SIZE;
			rx_data += sizeof(struct rx_desc);

			skb = napi_alloc_skb(&tp->napi, pkt_len);
			if (!skb) {
				stats->rx_dropped++;
				goto find_next_rx;
			}

			skb->ip_summed = r8152_rx_csum(tp, rx_desc);
			memcpy(skb->data, rx_data, pkt_len);
			skb_put(skb, pkt_len);
#if LINUX_VERSION_CODE < KERNEL_VERSION(2, 6, 22)
			skb->dev = netdev;
#endif
			skb->protocol = eth_type_trans(skb, netdev);

#if LINUX_VERSION_CODE < KERNEL_VERSION(3, 0, 0)
			if (work_done < budget) {
				if (!rtl_rx_vlan_tag(tp, rx_desc, skb))
					napi_gro_receive(&tp->napi, skb);
#if LINUX_VERSION_CODE < KERNEL_VERSION(2, 6, 29)
				netdev->last_rx = jiffies;
#endif
				work_done++;
				stats->rx_packets++;
				stats->rx_bytes += pkt_len;
			} else {
				rtl_vlan_put_tag(tp, rx_desc, skb);
				__skb_queue_tail(&tp->rx_queue, skb);
			}
#else
			rtl_rx_vlan_tag(rx_desc, skb);
			if (work_done < budget) {
				napi_gro_receive(&tp->napi, skb);
				work_done++;
				stats->rx_packets++;
				stats->rx_bytes += pkt_len;
			} else {
				__skb_queue_tail(&tp->rx_queue, skb);
			}
#endif /* LINUX_VERSION_CODE < KERNEL_VERSION(3, 0, 0) */

find_next_rx:
			rx_data = rx_agg_align(rx_data + pkt_len + CRC_SIZE);
			rx_desc = (struct rx_desc *)rx_data;
			len_used = (int)(rx_data - (u8 *)agg->head);
			len_used += sizeof(struct rx_desc);
		}

submit:
		if (!ret) {
			ret = r8152_submit_rx(tp, agg, GFP_ATOMIC);
		} else {
			urb->actual_length = 0;
			list_add_tail(&agg->list, next);
		}
	}

	if (!list_empty(&rx_queue)) {
		spin_lock_irqsave(&tp->rx_lock, flags);
		list_splice_tail(&rx_queue, &tp->rx_done);
		spin_unlock_irqrestore(&tp->rx_lock, flags);
	}

out1:
	return work_done;
}

static void tx_bottom(struct r8152 *tp)
{
	int res;

	do {
		struct tx_agg *agg;

		if (skb_queue_empty(&tp->tx_queue))
			break;

		agg = r8152_get_tx_agg(tp);
		if (!agg)
			break;

		res = r8152_tx_agg_fill(tp, agg);
		if (res) {
			struct net_device *netdev = tp->netdev;

			if (res == -ENODEV) {
				set_bit(RTL8152_UNPLUG, &tp->flags);
				netif_device_detach(netdev);
			} else {
				struct net_device_stats *stats;
				unsigned long flags;

				stats = rtl8152_get_stats(netdev);
				netif_warn(tp, tx_err, netdev,
					   "failed tx_urb %d\n", res);
				stats->tx_dropped += agg->skb_num;

				spin_lock_irqsave(&tp->tx_lock, flags);
				list_add_tail(&agg->list, &tp->tx_free);
				spin_unlock_irqrestore(&tp->tx_lock, flags);
			}
		}
	} while (res == 0);
}

static void set_bottom_half_event(struct r8152 *tp, int mode)
{
	if (mode) {
		tp->bottom_half_event = 1;
		wake_up_interruptible(&tp->bottom_half_wait_q);
	} else
		tp->bottom_half_event = 0;
}

static void bottom_half(struct r8152 *tp)
{
	set_bottom_half_event(tp, 0);

	if (test_bit(RTL8152_UNPLUG, &tp->flags)) {
		pr_info("%s : RTL8152_UNPLUG\n", __func__);
		set_bottom_half_event(tp, 1);
		return;
	}

	if (!test_bit(WORK_ENABLE, &tp->flags)) {
		pr_info("%s : WORK_ENABLE\n", __func__);
		set_bottom_half_event(tp, 1);
		return;
	}

	/* When link down, the driver would cancel all bulks. */
	/* This avoid the re-submitting bulk */
	if (!netif_carrier_ok(tp->netdev)) {
		pr_info("%s : netif_carrier_ok is false\n", __func__);
		set_bottom_half_event(tp, 1);
		return;
	}

	clear_bit(SCHEDULE_NAPI, &tp->flags);

	tx_bottom(tp);

	set_bottom_half_event(tp, 1);
}

static inline int __r8152_poll(struct r8152 *tp, int budget)
{
	struct napi_struct *napi = &tp->napi;
	int work_done;

	work_done = rx_bottom(tp, budget);
	bottom_half(tp);

	if (work_done < budget) {
		napi_complete(napi);
		if (!list_empty(&tp->rx_done))
			napi_schedule(napi);
	}

	return work_done;
}

#if LINUX_VERSION_CODE < KERNEL_VERSION(2, 6, 24)
static int r8152_poll(struct net_device *dev, int *budget)
{
	struct r8152 *tp = netdev_priv(dev);
	int quota = min(dev->quota, *budget);
	int work_done;

	work_done = __r8152_poll(tp, quota);

	*budget -= work_done;
	dev->quota -= work_done;

	return (work_done >= quota);
}
#else
static int r8152_poll(struct napi_struct *napi, int budget)
{
	struct r8152 *tp = container_of(napi, struct r8152, napi);

	return __r8152_poll(tp, budget);
}
#endif /* LINUX_VERSION_CODE < KERNEL_VERSION(2, 6, 24) */

static
int r8152_submit_rx(struct r8152 *tp, struct rx_agg *agg, gfp_t mem_flags)
{
	int ret;

	/* The rx would be stopped, so skip submitting */
	if (test_bit(RTL8152_UNPLUG, &tp->flags) ||
	    !test_bit(WORK_ENABLE, &tp->flags) || !netif_carrier_ok(tp->netdev))
		return 0;

	usb_fill_bulk_urb(agg->urb, tp->udev, usb_rcvbulkpipe(tp->udev, 1),
			  agg->head, agg_buf_sz,
			  (usb_complete_t)read_bulk_callback, agg);

	ret = usb_submit_urb(agg->urb, mem_flags);
	if (ret == -ENODEV) {
		set_bit(RTL8152_UNPLUG, &tp->flags);
		netif_device_detach(tp->netdev);
	} else if (ret) {
		struct urb *urb = agg->urb;
		unsigned long flags;

		urb->actual_length = 0;
		spin_lock_irqsave(&tp->rx_lock, flags);
		list_add_tail(&agg->list, &tp->rx_done);
		spin_unlock_irqrestore(&tp->rx_lock, flags);

		netif_err(tp, rx_err, tp->netdev,
			  "Couldn't submit rx[%p], ret = %d\n", agg, ret);

		napi_schedule(&tp->napi);
	}

	return ret;
}

static void rtl_drop_queued_tx(struct r8152 *tp)
{
	struct net_device_stats *stats = rtl8152_get_stats(tp->netdev);
	struct sk_buff_head skb_head, *tx_queue = &tp->tx_queue;
	struct sk_buff *skb;

	if (skb_queue_empty(tx_queue))
		return;

	__skb_queue_head_init(&skb_head);
	spin_lock_bh(&tx_queue->lock);
	skb_queue_splice_init(tx_queue, &skb_head);
	spin_unlock_bh(&tx_queue->lock);

	while ((skb = __skb_dequeue(&skb_head))) {
		dev_kfree_skb(skb);
		stats->tx_dropped++;
	}
}

static void rtl8152_tx_timeout(struct net_device *netdev)
{
	struct r8152 *tp = netdev_priv(netdev);
#if LINUX_VERSION_CODE < KERNEL_VERSION(2, 6, 29)
	int i;
#endif

	netif_warn(tp, tx_err, netdev, "Tx timeout\n");

#if LINUX_VERSION_CODE < KERNEL_VERSION(2, 6, 29)
	for (i = 0; i < RTL8152_MAX_TX; i++)
		usb_unlink_urb(tp->tx_info[i].urb);
#else
	usb_queue_reset_device(tp->intf);
#endif
}

static void rtl8152_set_rx_mode(struct net_device *netdev)
{
	struct r8152 *tp = netdev_priv(netdev);

	if (netif_carrier_ok(netdev)) {
		set_bit(RTL8152_SET_RX_MODE, &tp->flags);
		schedule_delayed_work(&tp->schedule, 0);
	}
}

static void _rtl8152_set_rx_mode(struct net_device *netdev)
{
	struct r8152 *tp = netdev_priv(netdev);
	u32 mc_filter[2];	/* Multicast hash filter */
	__le32 tmp[2];
	u32 ocp_data;

	clear_bit(RTL8152_SET_RX_MODE, &tp->flags);

	if (!netif_carrier_ok(netdev))
		return;

	netif_stop_queue(netdev);
	ocp_data = ocp_read_dword(tp, MCU_TYPE_PLA, PLA_RCR);
	ocp_data &= ~RCR_ACPT_ALL;
	ocp_data |= RCR_AB | RCR_APM;

	if (netdev->flags & IFF_PROMISC) {
		/* Unconditionally log net taps. */
		netif_notice(tp, link, netdev, "Promiscuous mode enabled\n");
		ocp_data |= RCR_AM | RCR_AAP;
		mc_filter[1] = 0xffffffff;
		mc_filter[0] = 0xffffffff;
	} else if ((netdev_mc_count(netdev) > multicast_filter_limit) ||
		   (netdev->flags & IFF_ALLMULTI)) {
		/* Too many to filter perfectly -- accept all multicasts. */
		ocp_data |= RCR_AM;
		mc_filter[1] = 0xffffffff;
		mc_filter[0] = 0xffffffff;
	} else {
#if LINUX_VERSION_CODE < KERNEL_VERSION(2, 6, 35)
		struct dev_mc_list *mclist;
		unsigned int i;

		mc_filter[1] = mc_filter[0] = 0;
		for (i = 0, mclist = netdev->mc_list;
		     mclist && i < netdev->mc_count;
		     i++, mclist = mclist->next) {
			int bit_nr;

			bit_nr = ether_crc(ETH_ALEN, mclist->dmi_addr) >> 26;
			mc_filter[bit_nr >> 5] |= 1 << (bit_nr & 31);
			ocp_data |= RCR_AM;
		}
#else
		struct netdev_hw_addr *ha;

		mc_filter[1] = 0;
		mc_filter[0] = 0;
		netdev_for_each_mc_addr(ha, netdev) {
			int bit_nr = ether_crc(ETH_ALEN, ha->addr) >> 26;

			mc_filter[bit_nr >> 5] |= 1 << (bit_nr & 31);
			ocp_data |= RCR_AM;
		}
#endif
	}

	tmp[0] = __cpu_to_le32(swab32(mc_filter[1]));
	tmp[1] = __cpu_to_le32(swab32(mc_filter[0]));

	pla_ocp_write(tp, PLA_MAR, BYTE_EN_DWORD, sizeof(tmp), tmp);
	ocp_write_dword(tp, MCU_TYPE_PLA, PLA_RCR, ocp_data);
	netif_wake_queue(netdev);
}

#if LINUX_VERSION_CODE >= KERNEL_VERSION(3, 18, 4)
static netdev_features_t
rtl8152_features_check(struct sk_buff *skb, struct net_device *dev,
		       netdev_features_t features)
{
	u32 mss = skb_shinfo(skb)->gso_size;
	int max_offset = mss ? GTTCPHO_MAX : TCPHO_MAX;
	int offset = skb_transport_offset(skb);

	if ((mss || skb->ip_summed == CHECKSUM_PARTIAL) && offset > max_offset)
		features &= ~(NETIF_F_CSUM_MASK | NETIF_F_GSO_MASK);
	else if ((skb->len + sizeof(struct tx_desc)) > agg_buf_sz)
		features &= ~NETIF_F_GSO_MASK;

	return features;
}
#endif /* LINUX_VERSION_CODE >= KERNEL_VERSION(3,18,4) */

static netdev_tx_t rtl8152_start_xmit(struct sk_buff *skb,
				      struct net_device *netdev)
{
	struct r8152 *tp = netdev_priv(netdev);

#if LINUX_VERSION_CODE < KERNEL_VERSION(3, 18, 4)
	if (unlikely((skb->len + sizeof(struct tx_desc)) > agg_buf_sz)) {
		netdev_features_t features = netdev->features;
		struct sk_buff *segs, *nskb;

		features &= ~(NETIF_F_TSO | NETIF_F_TSO6);
		segs = skb_gso_segment(skb, features);
		if (IS_ERR(segs) || !segs)
			goto free_skb;

		do {
			nskb = segs;
			segs = segs->next;
			nskb->next = NULL;
			rtl8152_start_xmit(nskb, netdev);
		} while (segs);

free_skb:
		dev_kfree_skb_any(skb);

		return NETDEV_TX_OK;
	}
#if LINUX_VERSION_CODE < KERNEL_VERSION(2, 6, 31)
	netdev->trans_start = jiffies
#endif /* LINUX_VERSION_CODE < KERNEL_VERSION(2,6,31) */
#endif /* LINUX_VERSION_CODE < KERNEL_VERSION(3,18,4) */

	skb_tx_timestamp(skb);

	skb_queue_tail(&tp->tx_queue, skb);

	if (!list_empty(&tp->tx_free)) {
		if (test_bit(SELECTIVE_SUSPEND, &tp->flags)) {
			set_bit(SCHEDULE_NAPI, &tp->flags);
			schedule_delayed_work(&tp->schedule, 0);
		} else {
			usb_mark_last_busy(tp->udev);
			napi_schedule(&tp->napi);
		}
	} else if (skb_queue_len(&tp->tx_queue) > tp->tx_qlen) {
		netif_stop_queue(netdev);
	}

	return NETDEV_TX_OK;
}

static void r8152b_reset_packet_filter(struct r8152 *tp)
{
	u32	ocp_data;

	ocp_data = ocp_read_word(tp, MCU_TYPE_PLA, PLA_FMC);
	ocp_data &= ~FMC_FCR_MCU_EN;
	ocp_write_word(tp, MCU_TYPE_PLA, PLA_FMC, ocp_data);
	ocp_data |= FMC_FCR_MCU_EN;
	ocp_write_word(tp, MCU_TYPE_PLA, PLA_FMC, ocp_data);
}

static void rtl8152_nic_reset(struct r8152 *tp)
{
	int	i;

	ocp_write_byte(tp, MCU_TYPE_PLA, PLA_CR, CR_RST);

	for (i = 0; i < 1000; i++) {
		if (!(ocp_read_byte(tp, MCU_TYPE_PLA, PLA_CR) & CR_RST))
			break;
		usleep_range(100, 400);
	}
}

static void set_tx_qlen(struct r8152 *tp)
{
	struct net_device *netdev = tp->netdev;

	tp->tx_qlen = agg_buf_sz / (netdev->mtu + VLAN_ETH_HLEN + CRC_SIZE +
				    sizeof(struct tx_desc));
}

static inline u8 rtl8152_get_speed(struct r8152 *tp)
{
	return ocp_read_byte(tp, MCU_TYPE_PLA, PLA_PHYSTATUS);
}

static void rtl_set_eee_plus(struct r8152 *tp)
{
	u32 ocp_data;
	u8 speed;

	speed = rtl8152_get_speed(tp);
	if (speed & _10bps) {
		ocp_data = ocp_read_word(tp, MCU_TYPE_PLA, PLA_EEEP_CR);
		ocp_data |= EEEP_CR_EEEP_TX;
		ocp_write_word(tp, MCU_TYPE_PLA, PLA_EEEP_CR, ocp_data);
	} else {
		ocp_data = ocp_read_word(tp, MCU_TYPE_PLA, PLA_EEEP_CR);
		ocp_data &= ~EEEP_CR_EEEP_TX;
		ocp_write_word(tp, MCU_TYPE_PLA, PLA_EEEP_CR, ocp_data);
	}
}

static void rxdy_gated_en(struct r8152 *tp, bool enable)
{
	u32 ocp_data;

	ocp_data = ocp_read_word(tp, MCU_TYPE_PLA, PLA_MISC_1);
	if (enable)
		ocp_data |= RXDY_GATED_EN;
	else
		ocp_data &= ~RXDY_GATED_EN;
	ocp_write_word(tp, MCU_TYPE_PLA, PLA_MISC_1, ocp_data);
}

#if defined(RTL8152_S5_WOL) && defined(CONFIG_PM)
static int rtl_s5_wol(struct r8152 *tp)
{
	struct usb_device *udev = tp->udev;

	if (!tp->saved_wolopts)
		return 0;

	/* usb_enable_remote_wakeup */
	if (udev->speed < USB_SPEED_SUPER)
		return usb_control_msg(udev, usb_sndctrlpipe(udev, 0),
				USB_REQ_SET_FEATURE, USB_RECIP_DEVICE,
				USB_DEVICE_REMOTE_WAKEUP, 0, NULL, 0,
				USB_CTRL_SET_TIMEOUT);
	else
		return usb_control_msg(udev, usb_sndctrlpipe(udev, 0),
				USB_REQ_SET_FEATURE, USB_RECIP_INTERFACE,
				USB_INTRF_FUNC_SUSPEND,
				USB_INTRF_FUNC_SUSPEND_RW |
					USB_INTRF_FUNC_SUSPEND_LP,
				NULL, 0, USB_CTRL_SET_TIMEOUT);
}
#endif

static int rtl_start_rx(struct r8152 *tp)
{
	int i, ret = 0;

	INIT_LIST_HEAD(&tp->rx_done);
	for (i = 0; i < RTL8152_MAX_RX; i++) {
		INIT_LIST_HEAD(&tp->rx_info[i].list);
		ret = r8152_submit_rx(tp, &tp->rx_info[i], GFP_KERNEL);
		if (ret)
			break;
	}

	if (ret && ++i < RTL8152_MAX_RX) {
		struct list_head rx_queue;
		unsigned long flags;

		INIT_LIST_HEAD(&rx_queue);

		do {
			struct rx_agg *agg = &tp->rx_info[i++];
			struct urb *urb = agg->urb;

			urb->actual_length = 0;
			list_add_tail(&agg->list, &rx_queue);
		} while (i < RTL8152_MAX_RX);

		spin_lock_irqsave(&tp->rx_lock, flags);
		list_splice_tail(&rx_queue, &tp->rx_done);
		spin_unlock_irqrestore(&tp->rx_lock, flags);
	}

	return ret;
}

static int rtl_stop_rx(struct r8152 *tp)
{
	int i;

	for (i = 0; i < RTL8152_MAX_RX; i++)
		usb_kill_urb(tp->rx_info[i].urb);

	while (!skb_queue_empty(&tp->rx_queue))
		dev_kfree_skb(__skb_dequeue(&tp->rx_queue));

	return 0;
}

static int rtl_enable(struct r8152 *tp)
{
	u32 ocp_data;

	r8152b_reset_packet_filter(tp);

	ocp_data = ocp_read_byte(tp, MCU_TYPE_PLA, PLA_CR);
	ocp_data |= CR_RE | CR_TE;
	ocp_write_byte(tp, MCU_TYPE_PLA, PLA_CR, ocp_data);

	rxdy_gated_en(tp, false);

	return 0;
}

static int rtl8152_enable(struct r8152 *tp)
{
	if (test_bit(RTL8152_UNPLUG, &tp->flags))
		return -ENODEV;

	set_tx_qlen(tp);
	rtl_set_eee_plus(tp);

	return rtl_enable(tp);
}

static inline void r8153b_rx_agg_chg_indicate(struct r8152 *tp)
{
	ocp_write_byte(tp, MCU_TYPE_USB, USB_UPT_RXDMA_OWN,
		       OWN_UPDATE | OWN_CLEAR);
}

static void r8153_set_rx_early_timeout(struct r8152 *tp)
{
	u32 ocp_data = tp->coalesce / 8;

	switch (tp->version) {
	case RTL_VER_03:
	case RTL_VER_04:
	case RTL_VER_05:
	case RTL_VER_06:
		ocp_write_word(tp, MCU_TYPE_USB, USB_RX_EARLY_TIMEOUT,
			       ocp_data);
		break;

	case RTL_VER_08:
	case RTL_VER_09:
		/* The RTL8153B uses USB_RX_EXTRA_AGGR_TMR for rx timeout
		 * primarily. For USB_RX_EARLY_TIMEOUT, we fix it to 128ns.
		 */
		ocp_write_word(tp, MCU_TYPE_USB, USB_RX_EARLY_TIMEOUT,
			       128 / 8);
		ocp_write_word(tp, MCU_TYPE_USB, USB_RX_EXTRA_AGGR_TMR,
			       ocp_data);
		r8153b_rx_agg_chg_indicate(tp);
		break;

	default:
		break;
	}
}

static void r8153_set_rx_early_size(struct r8152 *tp)
{
	u32 mtu = tp->netdev->mtu;
	u32 ocp_data = (agg_buf_sz - rx_reserved_size(mtu)) / 8;

	ocp_write_word(tp, MCU_TYPE_USB, USB_RX_EARLY_SIZE, ocp_data);

	switch (tp->version) {
	case RTL_VER_08:
	case RTL_VER_09:
		r8153b_rx_agg_chg_indicate(tp);
		break;
	default:
		break;
	}
}

static int rtl8153_enable(struct r8152 *tp)
{
	if (test_bit(RTL8152_UNPLUG, &tp->flags))
		return -ENODEV;

	usb_disable_lpm(tp->udev);
	set_tx_qlen(tp);
	rtl_set_eee_plus(tp);
	r8153_set_rx_early_timeout(tp);
	r8153_set_rx_early_size(tp);

	return rtl_enable(tp);
}

static void rtl_disable(struct r8152 *tp)
{
	u32 ocp_data;
	int i;

	if (test_bit(RTL8152_UNPLUG, &tp->flags)) {
		rtl_drop_queued_tx(tp);
		return;
	}

	ocp_data = ocp_read_dword(tp, MCU_TYPE_PLA, PLA_RCR);
	ocp_data &= ~RCR_ACPT_ALL;
	ocp_write_dword(tp, MCU_TYPE_PLA, PLA_RCR, ocp_data);

	rtl_drop_queued_tx(tp);

	for (i = 0; i < RTL8152_MAX_TX; i++)
		usb_kill_urb(tp->tx_info[i].urb);

	rxdy_gated_en(tp, true);

	for (i = 0; i < 1000; i++) {
		ocp_data = ocp_read_byte(tp, MCU_TYPE_PLA, PLA_OOB_CTRL);
		if ((ocp_data & FIFO_EMPTY) == FIFO_EMPTY)
			break;
		usleep_range(1000, 2000);
	}

	for (i = 0; i < 1000; i++) {
		if (ocp_read_word(tp, MCU_TYPE_PLA, PLA_TCR0) & TCR0_TX_EMPTY)
			break;
		usleep_range(1000, 2000);
	}

	rtl_stop_rx(tp);

	rtl8152_nic_reset(tp);
}

static void r8152_power_cut_en(struct r8152 *tp, bool enable)
{
	u32 ocp_data;

	ocp_data = ocp_read_word(tp, MCU_TYPE_USB, USB_UPS_CTRL);
	if (enable)
		ocp_data |= POWER_CUT;
	else
		ocp_data &= ~POWER_CUT;
	ocp_write_word(tp, MCU_TYPE_USB, USB_UPS_CTRL, ocp_data);

	ocp_data = ocp_read_word(tp, MCU_TYPE_USB, USB_PM_CTRL_STATUS);
	ocp_data &= ~RESUME_INDICATE;
	ocp_write_word(tp, MCU_TYPE_USB, USB_PM_CTRL_STATUS, ocp_data);
}

static void rtl_rx_vlan_en(struct r8152 *tp, bool enable)
{
	u32 ocp_data;

	ocp_data = ocp_read_word(tp, MCU_TYPE_PLA, PLA_CPCR);
	if (enable)
		ocp_data |= CPCR_RX_VLAN;
	else
		ocp_data &= ~CPCR_RX_VLAN;
	ocp_write_word(tp, MCU_TYPE_PLA, PLA_CPCR, ocp_data);
}

#if LINUX_VERSION_CODE < KERNEL_VERSION(3, 0, 0)

static void
rtl8152_vlan_rx_register(struct net_device *dev, struct vlan_group *grp)
{
	struct r8152 *tp = netdev_priv(dev);

	if (unlikely(tp->rtk_enable_diag))
		return;

	if (usb_autopm_get_interface(tp->intf) < 0)
		return;

	mutex_lock(&tp->control);

	tp->vlgrp = grp;
	if (tp->vlgrp)
		rtl_rx_vlan_en(tp, true);
	else
		rtl_rx_vlan_en(tp, false);

	mutex_unlock(&tp->control);
}

#if LINUX_VERSION_CODE < KERNEL_VERSION(2, 6, 22)

static void rtl8152_vlan_rx_kill_vid(struct net_device *dev, unsigned short vid)
{
	struct r8152 *tp = netdev_priv(dev);

	vlan_group_set_device(tp->vlgrp, vid, NULL);
}

#endif /* LINUX_VERSION_CODE < KERNEL_VERSION(2,6,22) */

#else

static int rtl8152_set_features(struct net_device *dev,
				netdev_features_t features)
{
	netdev_features_t changed = features ^ dev->features;
	struct r8152 *tp = netdev_priv(dev);
	int ret;

	if (unlikely(tp->rtk_enable_diag))
		return -EBUSY;

	ret = usb_autopm_get_interface(tp->intf);
	if (ret < 0)
		goto out;

	mutex_lock(&tp->control);

	if (changed & NETIF_F_HW_VLAN_CTAG_RX) {
		if (features & NETIF_F_HW_VLAN_CTAG_RX)
			rtl_rx_vlan_en(tp, true);
		else
			rtl_rx_vlan_en(tp, false);
	}

	mutex_unlock(&tp->control);

	usb_autopm_put_interface(tp->intf);

out:
	return ret;
}

#endif /* LINUX_VERSION_CODE < KERNEL_VERSION(3, 0, 0) */

#define WAKE_ANY (WAKE_PHY | WAKE_MAGIC | WAKE_UCAST | WAKE_BCAST | WAKE_MCAST)

static u32 __rtl_get_wol(struct r8152 *tp)
{
	u32 ocp_data;
	u32 wolopts = 0;

	ocp_data = ocp_read_word(tp, MCU_TYPE_PLA, PLA_CONFIG34);
	if (ocp_data & LINK_ON_WAKE_EN)
		wolopts |= WAKE_PHY;

	ocp_data = ocp_read_word(tp, MCU_TYPE_PLA, PLA_CONFIG5);
	if (ocp_data & UWF_EN)
		wolopts |= WAKE_UCAST;
	if (ocp_data & BWF_EN)
		wolopts |= WAKE_BCAST;
	if (ocp_data & MWF_EN)
		wolopts |= WAKE_MCAST;

	ocp_data = ocp_read_word(tp, MCU_TYPE_PLA, PLA_CFG_WOL);
	if (ocp_data & MAGIC_EN)
		wolopts |= WAKE_MAGIC;

	return wolopts;
}

static void __rtl_set_wol(struct r8152 *tp, u32 wolopts)
{
	u32 ocp_data;

	ocp_write_byte(tp, MCU_TYPE_PLA, PLA_CRWECR, CRWECR_CONFIG);

	ocp_data = ocp_read_word(tp, MCU_TYPE_PLA, PLA_CONFIG34);
	ocp_data &= ~LINK_ON_WAKE_EN;
	if (wolopts & WAKE_PHY)
		ocp_data |= LINK_ON_WAKE_EN;
	ocp_write_word(tp, MCU_TYPE_PLA, PLA_CONFIG34, ocp_data);

	ocp_data = ocp_read_word(tp, MCU_TYPE_PLA, PLA_CONFIG5);
	ocp_data &= ~(UWF_EN | BWF_EN | MWF_EN);
	if (wolopts & WAKE_UCAST)
		ocp_data |= UWF_EN;
	if (wolopts & WAKE_BCAST)
		ocp_data |= BWF_EN;
	if (wolopts & WAKE_MCAST)
		ocp_data |= MWF_EN;
	ocp_write_word(tp, MCU_TYPE_PLA, PLA_CONFIG5, ocp_data);

	ocp_write_byte(tp, MCU_TYPE_PLA, PLA_CRWECR, CRWECR_NORAML);

	ocp_data = ocp_read_word(tp, MCU_TYPE_PLA, PLA_CFG_WOL);
	ocp_data &= ~MAGIC_EN;
	if (wolopts & WAKE_MAGIC)
		ocp_data |= MAGIC_EN;
	ocp_write_word(tp, MCU_TYPE_PLA, PLA_CFG_WOL, ocp_data);

	if (wolopts & WAKE_ANY)
		device_set_wakeup_enable(&tp->udev->dev, true);
	else
		device_set_wakeup_enable(&tp->udev->dev, false);
}

static void r8153_u1u2en(struct r8152 *tp, bool enable)
{
	u8 u1u2[8];

	if (enable)
		memset(u1u2, 0xff, sizeof(u1u2));
	else
		memset(u1u2, 0x00, sizeof(u1u2));

	usb_ocp_write(tp, USB_TOLERANCE, BYTE_EN_SIX_BYTES, sizeof(u1u2), u1u2);
}

static void r8153b_u1u2en(struct r8152 *tp, bool enable)
{
	u32 ocp_data;

	ocp_data = ocp_read_word(tp, MCU_TYPE_USB, USB_LPM_CONFIG);
	if (enable)
		ocp_data |= LPM_U1U2_EN;
	else
		ocp_data &= ~LPM_U1U2_EN;

	ocp_write_word(tp, MCU_TYPE_USB, USB_LPM_CONFIG, ocp_data);
}

static void r8153_u2p3en(struct r8152 *tp, bool enable)
{
	u32 ocp_data;

	ocp_data = ocp_read_word(tp, MCU_TYPE_USB, USB_U2P3_CTRL);
	if (enable && tp->version != RTL_VER_03 && tp->version != RTL_VER_04)
		ocp_data |= U2P3_ENABLE;
	else
		ocp_data &= ~U2P3_ENABLE;
	ocp_write_word(tp, MCU_TYPE_USB, USB_U2P3_CTRL, ocp_data);
}

static void r8153b_ups_en(struct r8152 *tp, bool enable)
{
	u32 ocp_data;

	ocp_data = ocp_read_byte(tp, MCU_TYPE_USB, USB_POWER_CUT);
	if (enable) {
		ocp_data |= UPS_EN | PHASE2_EN;
		ocp_write_byte(tp, MCU_TYPE_USB, USB_POWER_CUT, ocp_data);

		ocp_data = ocp_read_byte(tp, MCU_TYPE_USB, 0xcfff);
		ocp_data |= BIT(0);
		ocp_write_byte(tp, MCU_TYPE_USB, 0xcfff, ocp_data);
	} else {
		ocp_data &= ~UPS_EN;
		ocp_write_byte(tp, MCU_TYPE_USB, USB_POWER_CUT, ocp_data);

		ocp_data = ocp_read_byte(tp, MCU_TYPE_USB, 0xcfff);
		ocp_data &= ~BIT(0);
		ocp_write_byte(tp, MCU_TYPE_USB, 0xcfff, ocp_data);

		ocp_data = ocp_read_word(tp, MCU_TYPE_USB, USB_MISC_0);
		ocp_data &= ~PCUT_STATUS;
		ocp_write_word(tp, MCU_TYPE_USB, USB_MISC_0, ocp_data);
	}
}

static void r8153_power_cut_en(struct r8152 *tp, bool enable)
{
	u32 ocp_data;

	ocp_data = ocp_read_word(tp, MCU_TYPE_USB, USB_POWER_CUT);
	if (enable)
		ocp_data |= PWR_EN | PHASE2_EN;
	else
		ocp_data &= ~(PWR_EN | PHASE2_EN);
	ocp_write_word(tp, MCU_TYPE_USB, USB_POWER_CUT, ocp_data);

	ocp_data = ocp_read_word(tp, MCU_TYPE_USB, USB_MISC_0);
	ocp_data &= ~PCUT_STATUS;
	ocp_write_word(tp, MCU_TYPE_USB, USB_MISC_0, ocp_data);
}

static void r8153B_power_cut_en(struct r8152 *tp, bool enable)
{
	u32 ocp_data;

	ocp_data = ocp_read_word(tp, MCU_TYPE_USB, USB_POWER_CUT);
	if (enable)
		ocp_data |= PWR_EN | PHASE2_EN;
	else
		ocp_data &= ~PWR_EN;
	ocp_write_word(tp, MCU_TYPE_USB, USB_POWER_CUT, ocp_data);

	ocp_data = ocp_read_word(tp, MCU_TYPE_USB, USB_MISC_0);
	ocp_data &= ~PCUT_STATUS;
	ocp_write_word(tp, MCU_TYPE_USB, USB_MISC_0, ocp_data);
}

static void r8153b_queue_wake(struct r8152 *tp, bool enable)
{
	u32 ocp_data;

	ocp_data = ocp_read_byte(tp, MCU_TYPE_PLA, 0xd38a);
	if (enable)
		ocp_data |= BIT(0);
	else
		ocp_data &= ~BIT(0);
	ocp_write_byte(tp, MCU_TYPE_PLA, 0xd38a, ocp_data);

	ocp_data = ocp_read_byte(tp, MCU_TYPE_PLA, 0xd38c);
	ocp_data &= ~BIT(0);
	ocp_write_byte(tp, MCU_TYPE_PLA, 0xd38c, ocp_data);
}

static bool rtl_can_wakeup(struct r8152 *tp)
{
	struct usb_device *udev = tp->udev;

	return (udev->actconfig->desc.bmAttributes & USB_CONFIG_ATT_WAKEUP);
}

static void rtl_runtime_suspend_enable(struct r8152 *tp, bool enable)
{
	if (enable) {
		u32 ocp_data;

		__rtl_set_wol(tp, WAKE_ANY);

		ocp_write_byte(tp, MCU_TYPE_PLA, PLA_CRWECR, CRWECR_CONFIG);

		ocp_data = ocp_read_word(tp, MCU_TYPE_PLA, PLA_CONFIG34);
		ocp_data |= LINK_OFF_WAKE_EN;
		ocp_write_word(tp, MCU_TYPE_PLA, PLA_CONFIG34, ocp_data);

		ocp_write_byte(tp, MCU_TYPE_PLA, PLA_CRWECR, CRWECR_NORAML);
	} else {
		u32 ocp_data;

		__rtl_set_wol(tp, tp->saved_wolopts);

		ocp_write_byte(tp, MCU_TYPE_PLA, PLA_CRWECR, CRWECR_CONFIG);

		ocp_data = ocp_read_word(tp, MCU_TYPE_PLA, PLA_CONFIG34);
		ocp_data &= ~LINK_OFF_WAKE_EN;
		ocp_write_word(tp, MCU_TYPE_PLA, PLA_CONFIG34, ocp_data);

		ocp_write_byte(tp, MCU_TYPE_PLA, PLA_CRWECR, CRWECR_NORAML);
	}
}

static void rtl8153_runtime_enable(struct r8152 *tp, bool enable)
{
<<<<<<< HEAD
	rtl_runtime_suspend_enable(tp, enable);
	tp->rtl_ops.u1u2_enable(tp, !enable);
	tp->rtl_ops.u2p3_enable(tp, !enable);
=======
	if (enable) {
		r8153_u1u2en(tp, false);
		r8153_u2p3en(tp, false);
		rtl_runtime_suspend_enable(tp, true);
	} else {
		rtl_runtime_suspend_enable(tp, false);

		switch (tp->version) {
		case RTL_VER_03:
		case RTL_VER_04:
			break;
		case RTL_VER_05:
		case RTL_VER_06:
		default:
			r8153_u2p3en(tp, true);
			break;
		}

		r8153_u1u2en(tp, true);
	}
>>>>>>> bd634aa6
}

static void rtl8153b_runtime_enable(struct r8152 *tp, bool enable)
{
	r8153b_queue_wake(tp, enable);
	rtl_runtime_suspend_enable(tp, enable);
	tp->rtl_ops.u1u2_enable(tp, !enable);
	r8153b_ups_en(tp, enable);
}

#if !defined(CONFIG_MII) && !defined(CONFIG_MII_MODULE)
int mii_nway_restart (struct mii_if_info *mii)
{
	struct r8152 *tp = netdev_priv(mii->dev);
	int r = -EINVAL;
	int bmcr;

	/* if autoneg is off, it's an error */
	bmcr = r8152_mdio_read(tp, MII_BMCR);

	if (bmcr & BMCR_ANENABLE) {
		bmcr |= BMCR_ANRESTART;
		r8152_mdio_write(tp, MII_BMCR, bmcr);
		r = 0;
	}

	return r;
}
#endif

static void r8153_teredo_off(struct r8152 *tp)
{
	u32 ocp_data;

	switch (tp->version) {
	case RTL_VER_01:
	case RTL_VER_02:
	case RTL_VER_03:
	case RTL_VER_04:
	case RTL_VER_05:
	case RTL_VER_06:
	case RTL_VER_07:
		ocp_data = ocp_read_word(tp, MCU_TYPE_PLA, PLA_TEREDO_CFG);
		ocp_data &= ~(TEREDO_SEL | TEREDO_RS_EVENT_MASK |
			      OOB_TEREDO_EN);
		ocp_write_word(tp, MCU_TYPE_PLA, PLA_TEREDO_CFG, ocp_data);
		break;

	case RTL_VER_08:
	case RTL_VER_09:
		/* The bit 0 ~ 7 are relative with teredo settings. They are
		 * W1C (write 1 to clear), so set all 1 to disable it.
		 */
		ocp_write_byte(tp, MCU_TYPE_PLA, PLA_TEREDO_CFG, 0xff);
		break;

	default:
		break;
	}

	ocp_write_word(tp, MCU_TYPE_PLA, PLA_WDT6_CTRL, WDT6_SET_MODE);
	ocp_write_word(tp, MCU_TYPE_PLA, PLA_REALWOW_TIMER, 0);
	ocp_write_dword(tp, MCU_TYPE_PLA, PLA_TEREDO_TIMER, 0);
}

static void rtl_reset_bmu(struct r8152 *tp)
{
	u32 ocp_data;

	ocp_data = ocp_read_byte(tp, MCU_TYPE_USB, USB_BMU_RESET);
	ocp_data &= ~(BMU_RESET_EP_IN | BMU_RESET_EP_OUT);
	ocp_write_byte(tp, MCU_TYPE_USB, USB_BMU_RESET, ocp_data);
	ocp_data |= BMU_RESET_EP_IN | BMU_RESET_EP_OUT;
	ocp_write_byte(tp, MCU_TYPE_USB, USB_BMU_RESET, ocp_data);
}

static void rtl_clear_bp(struct r8152 *tp)
{
	ocp_write_dword(tp, MCU_TYPE_PLA, PLA_BP_0, 0);
	ocp_write_dword(tp, MCU_TYPE_PLA, PLA_BP_2, 0);
	ocp_write_dword(tp, MCU_TYPE_PLA, PLA_BP_4, 0);
	ocp_write_dword(tp, MCU_TYPE_PLA, PLA_BP_6, 0);
	ocp_write_dword(tp, MCU_TYPE_USB, USB_BP_0, 0);
	ocp_write_dword(tp, MCU_TYPE_USB, USB_BP_2, 0);
	ocp_write_dword(tp, MCU_TYPE_USB, USB_BP_4, 0);
	ocp_write_dword(tp, MCU_TYPE_USB, USB_BP_6, 0);
	usleep_range(3000, 6000);
	ocp_write_word(tp, MCU_TYPE_PLA, PLA_BP_BA, 0);
	ocp_write_word(tp, MCU_TYPE_USB, USB_BP_BA, 0);
}

static void r8153_clear_bp(struct r8152 *tp)
{
	ocp_write_byte(tp, MCU_TYPE_PLA, PLA_BP_EN, 0);
	ocp_write_byte(tp, MCU_TYPE_USB, USB_BP_EN, 0);
	rtl_clear_bp(tp);
}

/*
static void r8153b_clear_bp(struct r8152 *tp, u16 type)
{
	if (type == MCU_TYPE_PLA)
		ocp_write_byte(tp, MCU_TYPE_PLA, PLA_BP_EN, 0);
	else
		ocp_write_byte(tp, MCU_TYPE_USB, USB_BP2_EN, 0);

	ocp_write_word(tp, type, PLA_BP_0, 0);
	ocp_write_word(tp, type, PLA_BP_1, 0);
	ocp_write_word(tp, type, PLA_BP_2, 0);
	ocp_write_word(tp, type, PLA_BP_3, 0);
	ocp_write_word(tp, type, PLA_BP_4, 0);
	ocp_write_word(tp, type, PLA_BP_5, 0);
	ocp_write_word(tp, type, PLA_BP_6, 0);
	ocp_write_word(tp, type, PLA_BP_7, 0);

	if (type == MCU_TYPE_USB) {
		ocp_write_word(tp, MCU_TYPE_USB, USB_BP_8, 0);
		ocp_write_word(tp, MCU_TYPE_USB, USB_BP_9, 0);
		ocp_write_word(tp, MCU_TYPE_USB, USB_BP_10, 0);
		ocp_write_word(tp, MCU_TYPE_USB, USB_BP_11, 0);
		ocp_write_word(tp, MCU_TYPE_USB, USB_BP_12, 0);
		ocp_write_word(tp, MCU_TYPE_USB, USB_BP_13, 0);
		ocp_write_word(tp, MCU_TYPE_USB, USB_BP_14, 0);
		ocp_write_word(tp, MCU_TYPE_USB, USB_BP_15, 0);
	}
	usleep_range(3000, 6000);
	ocp_write_word(tp, type, PLA_BP_BA, 0);
}
*/

static void patch4(struct r8152 *tp)
{
	u8 data;

	data = ocp_read_byte(tp, MCU_TYPE_USB, 0xd429);
	data |= 0x80;
	ocp_write_byte(tp, MCU_TYPE_USB, 0xd429, data);
	ocp_write_word(tp, MCU_TYPE_USB, 0xc0ce, 0x0210);
	data = ocp_read_byte(tp, MCU_TYPE_USB, 0xd429);
	data &= ~0x80;
	ocp_write_byte(tp, MCU_TYPE_USB, 0xd429, data);
}

static void r8152b_firmware(struct r8152 *tp)
{
	if (tp->version == RTL_VER_01) {
		int i;
		static u8 pla_patch_a[] = {
			0x08, 0xe0, 0x40, 0xe0,
			0x78, 0xe0, 0x85, 0xe0,
			0x5d, 0xe1, 0xa1, 0xe1,
			0xa3, 0xe1, 0xab, 0xe1,
			0x31, 0xc3, 0x60, 0x72,
			0xa0, 0x49, 0x10, 0xf0,
			0xa4, 0x49, 0x0e, 0xf0,
			0x2c, 0xc3, 0x62, 0x72,
			0x26, 0x70, 0x80, 0x49,
			0x05, 0xf0, 0x2f, 0x48,
			0x62, 0x9a, 0x24, 0x70,
			0x60, 0x98, 0x24, 0xc3,
			0x60, 0x99, 0x23, 0xc3,
			0x00, 0xbb, 0x2c, 0x75,
			0xdc, 0x21, 0xbc, 0x25,
			0x04, 0x13, 0x0a, 0xf0,
			0x03, 0x13, 0x08, 0xf0,
			0x02, 0x13, 0x06, 0xf0,
			0x01, 0x13, 0x04, 0xf0,
			0x08, 0x13, 0x02, 0xf0,
			0x03, 0xe0, 0xd4, 0x49,
			0x04, 0xf1, 0x14, 0xc2,
			0x12, 0xc3, 0x00, 0xbb,
			0x12, 0xc3, 0x60, 0x75,
			0xd0, 0x49, 0x05, 0xf1,
			0x50, 0x48, 0x60, 0x9d,
			0x09, 0xc6, 0x00, 0xbe,
			0xd0, 0x48, 0x60, 0x9d,
			0xf3, 0xe7, 0xc2, 0xc0,
			0x38, 0xd2, 0xc6, 0xd2,
			0x84, 0x17, 0xa2, 0x13,
			0x0c, 0x17, 0xbc, 0xc0,
			0xa2, 0xd1, 0x33, 0xc5,
			0xa0, 0x74, 0xc0, 0x49,
			0x1f, 0xf0, 0x30, 0xc5,
			0xa0, 0x73, 0x00, 0x13,
			0x04, 0xf1, 0xa2, 0x73,
			0x00, 0x13, 0x14, 0xf0,
			0x28, 0xc5, 0xa0, 0x74,
			0xc8, 0x49, 0x1b, 0xf1,
			0x26, 0xc5, 0xa0, 0x76,
			0xa2, 0x74, 0x01, 0x06,
			0x20, 0x37, 0xa0, 0x9e,
			0xa2, 0x9c, 0x1e, 0xc5,
			0xa2, 0x73, 0x23, 0x40,
			0x10, 0xf8, 0x04, 0xf3,
			0xa0, 0x73, 0x33, 0x40,
			0x0c, 0xf8, 0x15, 0xc5,
			0xa0, 0x74, 0x41, 0x48,
			0xa0, 0x9c, 0x14, 0xc5,
			0xa0, 0x76, 0x62, 0x48,
			0xe0, 0x48, 0xa0, 0x9e,
			0x10, 0xc6, 0x00, 0xbe,
			0x0a, 0xc5, 0xa0, 0x74,
			0x48, 0x48, 0xa0, 0x9c,
			0x0b, 0xc5, 0x20, 0x1e,
			0xa0, 0x9e, 0xe5, 0x48,
			0xa0, 0x9e, 0xf0, 0xe7,
			0xbc, 0xc0, 0xc8, 0xd2,
			0xcc, 0xd2, 0x28, 0xe4,
			0x22, 0x02, 0xf0, 0xc0,
			0x0b, 0xc0, 0x00, 0x71,
			0x0a, 0xc0, 0x00, 0x72,
			0xa0, 0x49, 0x04, 0xf0,
			0xa4, 0x49, 0x02, 0xf0,
			0x93, 0x48, 0x04, 0xc0,
			0x00, 0xb8, 0x00, 0xe4,
			0xc2, 0xc0, 0x8c, 0x09,
			0x14, 0xc2, 0x40, 0x73,
			0xba, 0x48, 0x40, 0x9b,
			0x11, 0xc2, 0x40, 0x73,
			0xb0, 0x49, 0x17, 0xf0,
			0xbf, 0x49, 0x03, 0xf1,
			0x09, 0xc5, 0x00, 0xbd,
			0xb1, 0x49, 0x11, 0xf0,
			0xb1, 0x48, 0x40, 0x9b,
			0x02, 0xc2, 0x00, 0xba,
			0x82, 0x18, 0x00, 0xa0,
			0x1e, 0xfc, 0xbc, 0xc0,
			0xf0, 0xc0, 0xde, 0xe8,
			0x00, 0x80, 0x00, 0x60,
			0x2c, 0x75, 0xd4, 0x49,
			0x12, 0xf1, 0x29, 0xe0,
			0xf8, 0xc2, 0x46, 0x71,
			0xf7, 0xc2, 0x40, 0x73,
			0xbe, 0x49, 0x03, 0xf1,
			0xf5, 0xc7, 0x02, 0xe0,
			0xf2, 0xc7, 0x4f, 0x30,
			0x26, 0x62, 0xa1, 0x49,
			0xf0, 0xf1, 0x22, 0x72,
			0xa0, 0x49, 0xed, 0xf1,
			0x25, 0x25, 0x18, 0x1f,
			0x97, 0x30, 0x91, 0x30,
			0x36, 0x9a, 0x2c, 0x75,
			0x32, 0xc3, 0x60, 0x73,
			0xb1, 0x49, 0x0d, 0xf1,
			0xdc, 0x21, 0xbc, 0x25,
			0x27, 0xc6, 0xc0, 0x77,
			0x04, 0x13, 0x18, 0xf0,
			0x03, 0x13, 0x19, 0xf0,
			0x02, 0x13, 0x1a, 0xf0,
			0x01, 0x13, 0x1b, 0xf0,
			0xd4, 0x49, 0x03, 0xf1,
			0x1c, 0xc5, 0x00, 0xbd,
			0xcd, 0xc6, 0xc6, 0x67,
			0x2e, 0x75, 0xd7, 0x22,
			0xdd, 0x26, 0x05, 0x15,
			0x1a, 0xf0, 0x14, 0xc6,
			0x00, 0xbe, 0x13, 0xc5,
			0x00, 0xbd, 0x12, 0xc5,
			0x00, 0xbd, 0xf1, 0x49,
			0xfb, 0xf1, 0xef, 0xe7,
			0xf4, 0x49, 0xfa, 0xf1,
			0xec, 0xe7, 0xf3, 0x49,
			0xf7, 0xf1, 0xe9, 0xe7,
			0xf2, 0x49, 0xf4, 0xf1,
			0xe6, 0xe7, 0xb6, 0xc0,
			0x6a, 0x14, 0xac, 0x13,
			0xd6, 0x13, 0xfa, 0x14,
			0xa0, 0xd1, 0x00, 0x00,
			0xc0, 0x75, 0xd0, 0x49,
			0x46, 0xf0, 0x26, 0x72,
			0xa7, 0x49, 0x43, 0xf0,
			0x22, 0x72, 0x25, 0x25,
			0x20, 0x1f, 0x97, 0x30,
			0x91, 0x30, 0x40, 0x73,
			0xf3, 0xc4, 0x1c, 0x40,
			0x04, 0xf0, 0xd7, 0x49,
			0x05, 0xf1, 0x37, 0xe0,
			0x53, 0x48, 0xc0, 0x9d,
			0x08, 0x02, 0x40, 0x66,
			0x64, 0x27, 0x06, 0x16,
			0x30, 0xf1, 0x46, 0x63,
			0x3b, 0x13, 0x2d, 0xf1,
			0x34, 0x9b, 0x18, 0x1b,
			0x93, 0x30, 0x2b, 0xc3,
			0x10, 0x1c, 0x2b, 0xe8,
			0x01, 0x14, 0x25, 0xf1,
			0x00, 0x1d, 0x26, 0x1a,
			0x8a, 0x30, 0x22, 0x73,
			0xb5, 0x25, 0x0e, 0x0b,
			0x00, 0x1c, 0x2c, 0xe8,
			0x1f, 0xc7, 0x27, 0x40,
			0x1a, 0xf1, 0x38, 0xe8,
			0x32, 0x1f, 0x8f, 0x30,
			0x08, 0x1b, 0x24, 0xe8,
			0x36, 0x72, 0x46, 0x77,
			0x00, 0x17, 0x0d, 0xf0,
			0x13, 0xc3, 0x1f, 0x40,
			0x03, 0xf1, 0x00, 0x1f,
			0x46, 0x9f, 0x44, 0x77,
			0x9f, 0x44, 0x5f, 0x44,
			0x17, 0xe8, 0x0a, 0xc7,
			0x27, 0x40, 0x05, 0xf1,
			0x02, 0xc3, 0x00, 0xbb,
			0x50, 0x1a, 0x06, 0x1a,
			0xff, 0xc7, 0x00, 0xbf,
			0xb8, 0xcd, 0xff, 0xff,
			0x02, 0x0c, 0x54, 0xa5,
			0xdc, 0xa5, 0x2f, 0x40,
			0x05, 0xf1, 0x00, 0x14,
			0xfa, 0xf1, 0x01, 0x1c,
			0x02, 0xe0, 0x00, 0x1c,
			0x80, 0xff, 0xb0, 0x49,
			0x04, 0xf0, 0x01, 0x0b,
			0xd3, 0xa1, 0x03, 0xe0,
			0x02, 0x0b, 0xd3, 0xa5,
			0x27, 0x31, 0x20, 0x37,
			0x02, 0x0b, 0xd3, 0xa5,
			0x27, 0x31, 0x20, 0x37,
			0x00, 0x13, 0xfb, 0xf1,
			0x80, 0xff, 0x22, 0x73,
			0xb5, 0x25, 0x18, 0x1e,
			0xde, 0x30, 0xd9, 0x30,
			0x64, 0x72, 0x11, 0x1e,
			0x68, 0x23, 0x16, 0x31,
			0x80, 0xff, 0xd4, 0x49,
			0x28, 0xf0, 0x02, 0xb4,
			0x2a, 0xc4, 0x00, 0x1d,
			0x2e, 0xe8, 0xe0, 0x73,
			0xb9, 0x21, 0xbd, 0x25,
			0x04, 0x13, 0x02, 0xf0,
			0x1a, 0xe0, 0x22, 0xc4,
			0x23, 0xc3, 0x2f, 0xe8,
			0x23, 0xc3, 0x2d, 0xe8,
			0x00, 0x1d, 0x21, 0xe8,
			0xe2, 0x73, 0xbb, 0x49,
			0xfc, 0xf0, 0xe0, 0x73,
			0xb7, 0x48, 0x03, 0xb4,
			0x81, 0x1d, 0x19, 0xe8,
			0x40, 0x1a, 0x84, 0x1d,
			0x16, 0xe8, 0x12, 0xc3,
			0x1e, 0xe8, 0x03, 0xb0,
			0x81, 0x1d, 0x11, 0xe8,
			0x0e, 0xc3, 0x19, 0xe8,
			0x02, 0xb0, 0x06, 0xc7,
			0x04, 0x1e, 0xe0, 0x9e,
			0x02, 0xc6, 0x00, 0xbe,
			0x22, 0x02, 0x20, 0xe4,
			0x04, 0xb8, 0x34, 0xb0,
			0x00, 0x02, 0x00, 0x03,
			0x00, 0x0e, 0x00, 0x0c,
			0x09, 0xc7, 0xe0, 0x9b,
			0xe2, 0x9a, 0xe4, 0x9c,
			0xe6, 0x8d, 0xe6, 0x76,
			0xef, 0x49, 0xfe, 0xf1,
			0x80, 0xff, 0x08, 0xea,
			0x82, 0x1d, 0xf5, 0xef,
			0x00, 0x1a, 0x88, 0x1d,
			0xf2, 0xef, 0xed, 0xc2,
			0xf0, 0xef, 0x80, 0xff,
			0x02, 0xc6, 0x00, 0xbe,
			0x46, 0x06, 0x08, 0xc2,
			0x40, 0x73, 0x3a, 0x48,
			0x40, 0x9b, 0x06, 0xff,
			0x02, 0xc6, 0x00, 0xbe,
			0x86, 0x17, 0x1e, 0xfc,
			0x36, 0xf0, 0x08, 0x1c,
			0xea, 0x8c, 0xe3, 0x64,
			0xc7, 0x49, 0x25, 0xf1,
			0xe0, 0x75, 0xff, 0x1b,
			0xeb, 0x47, 0xff, 0x1b,
			0x6b, 0x47, 0xe0, 0x9d,
			0x15, 0xc3, 0x60, 0x75,
			0xd8, 0x49, 0x04, 0xf0,
			0x81, 0x1d, 0xe2, 0x8d,
			0x05, 0xe0, 0xe2, 0x63,
			0x81, 0x1d, 0xdd, 0x47,
			0xe2, 0x8b, 0x0b, 0xc3,
			0x00, 0x1d, 0x61, 0x8d,
			0x3c, 0x03, 0x60, 0x75,
			0xd8, 0x49, 0x06, 0xf1,
			0xdf, 0x48, 0x61, 0x95,
			0x16, 0xe0, 0x4e, 0xe8,
			0x12, 0xe8, 0x21, 0xc5,
			0xa0, 0x73, 0xb0, 0x49,
			0x03, 0xf0, 0x31, 0x48,
			0xa0, 0x9b, 0x0d, 0xe0,
			0xc0, 0x49, 0x0b, 0xf1,
			0xe2, 0x63, 0x7e, 0x1d,
			0xdd, 0x46, 0xe2, 0x8b,
			0xe0, 0x75, 0x83, 0x1b,
			0xeb, 0x46, 0xfe, 0x1b,
			0x6b, 0x46, 0xe0, 0x9d,
			0xe4, 0x49, 0x11, 0xf0,
			0x10, 0x1d, 0xea, 0x8d,
			0xe3, 0x64, 0xc6, 0x49,
			0x09, 0xf1, 0x07, 0xc5,
			0xa0, 0x73, 0xb1, 0x48,
			0xa0, 0x9b, 0x02, 0xc5,
			0x00, 0xbd, 0xe6, 0x04,
			0xa0, 0xd1, 0x02, 0xc5,
			0x00, 0xbd, 0xfe, 0x04,
			0x02, 0xc5, 0x00, 0xbd,
			0x30, 0x05, 0x00, 0x00 };
		static u16 ram_code1[] = {
			0x9700, 0x7fe0, 0x4c00, 0x4007,
			0x4400, 0x4800, 0x7c1f, 0x4c00,
			0x5310, 0x6000, 0x7c07, 0x6800,
			0x673e, 0x0000, 0x0000, 0x571f,
			0x5ffb, 0xaa05, 0x5b58, 0x7d80,
			0x6100, 0x3019, 0x5b64, 0x7d80,
			0x6080, 0xa6f8, 0xdcdb, 0x0015,
			0xb915, 0xb511, 0xd16b, 0x000f,
			0xb40f, 0xd06b, 0x000d, 0xb206,
			0x7c01, 0x5800, 0x7c04, 0x5c00,
			0x3011, 0x7c01, 0x5801, 0x7c04,
			0x5c04, 0x3019, 0x30a5, 0x3127,
			0x31d5, 0x7fe0, 0x4c60, 0x7c07,
			0x6803, 0x7d00, 0x6900, 0x65a0,
			0x0000, 0x0000, 0xaf03, 0x6015,
			0x303e, 0x6017, 0x57e0, 0x580c,
			0x588c, 0x7fdd, 0x5fa2, 0x4827,
			0x7c1f, 0x4c00, 0x7c1f, 0x4c10,
			0x8400, 0x7c30, 0x6020, 0x48bf,
			0x7c1f, 0x4c00, 0x7c1f, 0x4c01,
			0x7c07, 0x6803, 0xb806, 0x7c08,
			0x6800, 0x0000, 0x0000, 0x305c,
			0x7c08, 0x6808, 0x0000, 0x0000,
			0xae06, 0x7c02, 0x5c02, 0x0000,
			0x0000, 0x3067, 0x8e05, 0x7c02,
			0x5c00, 0x0000, 0x0000, 0xad06,
			0x7c20, 0x5c20, 0x0000, 0x0000,
			0x3072, 0x8d05, 0x7c20, 0x5c00,
			0x0000, 0x0000, 0xa008, 0x7c07,
			0x6800, 0xb8db, 0x7c07, 0x6803,
			0xd9b3, 0x00d7, 0x7fe0, 0x4c80,
			0x7c08, 0x6800, 0x0000, 0x0000,
			0x7c23, 0x5c23, 0x481d, 0x7c1f,
			0x4c00, 0x7c1f, 0x4c02, 0x5310,
			0x81ff, 0x30f5, 0x7fe0, 0x4d00,
			0x4832, 0x7c1f, 0x4c00, 0x7c1f,
			0x4c10, 0x7c08, 0x6000, 0xa49e,
			0x7c07, 0x6800, 0xb89b, 0x7c07,
			0x6803, 0xd9b3, 0x00f9, 0x7fe0,
			0x4d20, 0x7e00, 0x6200, 0x3001,
			0x7fe0, 0x4dc0, 0xd09d, 0x0002,
			0xb4fe, 0x7fe0, 0x4d80, 0x7c04,
			0x6004, 0x7c07, 0x6802, 0x6728,
			0x0000, 0x0000, 0x7c08, 0x6000,
			0x486c, 0x7c1f, 0x4c00, 0x7c1f,
			0x4c01, 0x9503, 0x7e00, 0x6200,
			0x571f, 0x5fbb, 0xaa05, 0x5b58,
			0x7d80, 0x6100, 0x30c2, 0x5b64,
			0x7d80, 0x6080, 0xcdab, 0x0063,
			0xcd8d, 0x0061, 0xd96b, 0x005f,
			0xd0a0, 0x00d7, 0xcba0, 0x0003,
			0x80ec, 0x30cf, 0x30dc, 0x7fe0,
			0x4ce0, 0x4832, 0x7c1f, 0x4c00,
			0x7c1f, 0x4c08, 0x7c08, 0x6008,
			0x8300, 0xb902, 0x30a5, 0x308a,
			0x7fe0, 0x4da0, 0x65a8, 0x0000,
			0x0000, 0x56a0, 0x590c, 0x7ffd,
			0x5fa2, 0xae06, 0x7c02, 0x5c02,
			0x0000, 0x0000, 0x30f0, 0x8e05,
			0x7c02, 0x5c00, 0x0000, 0x0000,
			0xcba4, 0x0004, 0xcd8d, 0x0002,
			0x80f1, 0x7fe0, 0x4ca0, 0x7c08,
			0x6408, 0x0000, 0x0000, 0x7d00,
			0x6800, 0xb603, 0x7c10, 0x6010,
			0x7d1f, 0x551f, 0x5fb3, 0xaa07,
			0x7c80, 0x5800, 0x5b58, 0x7d80,
			0x6100, 0x310f, 0x7c80, 0x5800,
			0x5b64, 0x7d80, 0x6080, 0x4827,
			0x7c1f, 0x4c00, 0x7c1f, 0x4c10,
			0x8400, 0x7c10, 0x6000, 0x7fe0,
			0x4cc0, 0x5fbb, 0x4824, 0x7c1f,
			0x4c00, 0x7c1f, 0x4c04, 0x8200,
			0x7ce0, 0x5400, 0x6728, 0x0000,
			0x0000, 0x30cf, 0x3001, 0x7fe0,
			0x4e00, 0x4007, 0x4400, 0x5310,
			0x7c07, 0x6800, 0x673e, 0x0000,
			0x0000, 0x570f, 0x5fff, 0xaa05,
			0x585b, 0x7d80, 0x6100, 0x313b,
			0x5867, 0x7d80, 0x6080, 0x9403,
			0x7e00, 0x6200, 0xcda3, 0x00e7,
			0xcd85, 0x00e5, 0xd96b, 0x00e3,
			0x96e3, 0x7c07, 0x6800, 0x673e,
			0x0000, 0x0000, 0x7fe0, 0x4e20,
			0x96db, 0x8b04, 0x7c08, 0x5008,
			0xab03, 0x7c08, 0x5000, 0x7c07,
			0x6801, 0x677e, 0x0000, 0x0000,
			0xdb7c, 0x00ec, 0x0000, 0x7fe1,
			0x4f40, 0x4837, 0x4418, 0x41c7,
			0x7fe0, 0x4e40, 0x7c40, 0x5400,
			0x7c1f, 0x4c01, 0x7c1f, 0x4c01,
			0x8fbf, 0xd2a0, 0x004b, 0x9204,
			0xa042, 0x3168, 0x3127, 0x7fe1,
			0x4f60, 0x489c, 0x4628, 0x7fe0,
			0x4e60, 0x7e28, 0x4628, 0x7c40,
			0x5400, 0x7c01, 0x5800, 0x7c04,
			0x5c00, 0x41e8, 0x7c1f, 0x4c01,
			0x7c1f, 0x4c01, 0x8fa5, 0xb241,
			0xa02a, 0x3182, 0x7fe0, 0x4ea0,
			0x7c02, 0x4402, 0x4448, 0x4894,
			0x7c1f, 0x4c01, 0x7c1f, 0x4c03,
			0x4824, 0x7c1f, 0x4c07, 0x41ef,
			0x41ff, 0x4891, 0x7c1f, 0x4c07,
			0x7c1f, 0x4c17, 0x8400, 0x8ef8,
			0x41c7, 0x8f8a, 0x92d5, 0xa10f,
			0xd480, 0x0008, 0xd580, 0x00b8,
			0xa202, 0x319d, 0x7c04, 0x4404,
			0x319d, 0xd484, 0x00f3, 0xd484,
			0x00f1, 0x3127, 0x7fe0, 0x4ee0,
			0x7c40, 0x5400, 0x4488, 0x41cf,
			0x3127, 0x7fe0, 0x4ec0, 0x48f3,
			0x7c1f, 0x4c01, 0x7c1f, 0x4c09,
			0x4508, 0x41c7, 0x8fb0, 0xd218,
			0x00ae, 0xd2a4, 0x009e, 0x31be,
			0x7fe0, 0x4e80, 0x4832, 0x7c1f,
			0x4c01, 0x7c1f, 0x4c11, 0x4428,
			0x7c40, 0x5440, 0x7c01, 0x5801,
			0x7c04, 0x5c04, 0x41e8, 0xa4b3,
			0x31d3, 0x7fe0, 0x4f20, 0x7c07,
			0x6800, 0x673e, 0x0000, 0x0000,
			0x570f, 0x5fff, 0xaa04, 0x585b,
			0x6100, 0x31e4, 0x5867, 0x6080,
			0xbcf1, 0x3001 };

		patch4(tp);
		rtl_clear_bp(tp);

		generic_ocp_write(tp, 0xf800, 0x3f, sizeof(pla_patch_a),
				  pla_patch_a, MCU_TYPE_PLA);

		ocp_write_word(tp, MCU_TYPE_PLA, 0xfc26, 0x8000);

		ocp_write_word(tp, MCU_TYPE_PLA, 0xfc28, 0x170b);
		ocp_write_word(tp, MCU_TYPE_PLA, 0xfc2a, 0x01e1);
		ocp_write_word(tp, MCU_TYPE_PLA, 0xfc2c, 0x0989);
		ocp_write_word(tp, MCU_TYPE_PLA, 0xfc2e, 0x1349);
		ocp_write_word(tp, MCU_TYPE_PLA, 0xfc30, 0x01b7);
		ocp_write_word(tp, MCU_TYPE_PLA, 0xfc32, 0x061d);

		ocp_write_word(tp, MCU_TYPE_PLA, 0xe422, 0x0020);
		ocp_write_word(tp, MCU_TYPE_PLA, 0xe420, 0x0018);
		ocp_write_word(tp, MCU_TYPE_PLA, 0xfc34, 0x1785);
		ocp_write_word(tp, MCU_TYPE_PLA, 0xfc36, 0x047b);

		ocp_write_word(tp, MCU_TYPE_PLA, PLA_OCP_GPHY_BASE, 0x2000);
		ocp_write_word(tp, MCU_TYPE_PLA, 0xb092, 0x7070);
		ocp_write_word(tp, MCU_TYPE_PLA, 0xb098, 0x0600);
		for (i = 0; i < ARRAY_SIZE(ram_code1); i++)
			ocp_write_word(tp, MCU_TYPE_PLA, 0xb09a, ram_code1[i]);
		ocp_write_word(tp, MCU_TYPE_PLA, 0xb098, 0x0200);
		ocp_write_word(tp, MCU_TYPE_PLA, 0xb092, 0x7030);
	} else if (tp->version == RTL_VER_02) {
		static u8 pla_patch_a2[] = {
			0x08, 0xe0, 0x1a, 0xe0,
			0xf2, 0xe0, 0xfa, 0xe0,
			0x32, 0xe1, 0x34, 0xe1,
			0x36, 0xe1, 0x38, 0xe1,
			0x2c, 0x75, 0xdc, 0x21,
			0xbc, 0x25, 0x04, 0x13,
			0x0b, 0xf0, 0x03, 0x13,
			0x09, 0xf0, 0x02, 0x13,
			0x07, 0xf0, 0x01, 0x13,
			0x05, 0xf0, 0x08, 0x13,
			0x03, 0xf0, 0x04, 0xc3,
			0x00, 0xbb, 0x03, 0xc3,
			0x00, 0xbb, 0xd2, 0x17,
			0xbc, 0x17, 0x14, 0xc2,
			0x40, 0x73, 0xba, 0x48,
			0x40, 0x9b, 0x11, 0xc2,
			0x40, 0x73, 0xb0, 0x49,
			0x17, 0xf0, 0xbf, 0x49,
			0x03, 0xf1, 0x09, 0xc5,
			0x00, 0xbd, 0xb1, 0x49,
			0x11, 0xf0, 0xb1, 0x48,
			0x40, 0x9b, 0x02, 0xc2,
			0x00, 0xba, 0x4e, 0x19,
			0x00, 0xa0, 0x1e, 0xfc,
			0xbc, 0xc0, 0xf0, 0xc0,
			0xde, 0xe8, 0x00, 0x80,
			0x00, 0x60, 0x2c, 0x75,
			0xd4, 0x49, 0x12, 0xf1,
			0x29, 0xe0, 0xf8, 0xc2,
			0x46, 0x71, 0xf7, 0xc2,
			0x40, 0x73, 0xbe, 0x49,
			0x03, 0xf1, 0xf5, 0xc7,
			0x02, 0xe0, 0xf2, 0xc7,
			0x4f, 0x30, 0x26, 0x62,
			0xa1, 0x49, 0xf0, 0xf1,
			0x22, 0x72, 0xa0, 0x49,
			0xed, 0xf1, 0x25, 0x25,
			0x18, 0x1f, 0x97, 0x30,
			0x91, 0x30, 0x36, 0x9a,
			0x2c, 0x75, 0x32, 0xc3,
			0x60, 0x73, 0xb1, 0x49,
			0x0d, 0xf1, 0xdc, 0x21,
			0xbc, 0x25, 0x27, 0xc6,
			0xc0, 0x77, 0x04, 0x13,
			0x18, 0xf0, 0x03, 0x13,
			0x19, 0xf0, 0x02, 0x13,
			0x1a, 0xf0, 0x01, 0x13,
			0x1b, 0xf0, 0xd4, 0x49,
			0x03, 0xf1, 0x1c, 0xc5,
			0x00, 0xbd, 0xcd, 0xc6,
			0xc6, 0x67, 0x2e, 0x75,
			0xd7, 0x22, 0xdd, 0x26,
			0x05, 0x15, 0x1a, 0xf0,
			0x14, 0xc6, 0x00, 0xbe,
			0x13, 0xc5, 0x00, 0xbd,
			0x12, 0xc5, 0x00, 0xbd,
			0xf1, 0x49, 0xfb, 0xf1,
			0xef, 0xe7, 0xf4, 0x49,
			0xfa, 0xf1, 0xec, 0xe7,
			0xf3, 0x49, 0xf7, 0xf1,
			0xe9, 0xe7, 0xf2, 0x49,
			0xf4, 0xf1, 0xe6, 0xe7,
			0xb6, 0xc0, 0xf6, 0x14,
			0x36, 0x14, 0x62, 0x14,
			0x86, 0x15, 0xa0, 0xd1,
			0x00, 0x00, 0xc0, 0x75,
			0xd0, 0x49, 0x46, 0xf0,
			0x26, 0x72, 0xa7, 0x49,
			0x43, 0xf0, 0x22, 0x72,
			0x25, 0x25, 0x20, 0x1f,
			0x97, 0x30, 0x91, 0x30,
			0x40, 0x73, 0xf3, 0xc4,
			0x1c, 0x40, 0x04, 0xf0,
			0xd7, 0x49, 0x05, 0xf1,
			0x37, 0xe0, 0x53, 0x48,
			0xc0, 0x9d, 0x08, 0x02,
			0x40, 0x66, 0x64, 0x27,
			0x06, 0x16, 0x30, 0xf1,
			0x46, 0x63, 0x3b, 0x13,
			0x2d, 0xf1, 0x34, 0x9b,
			0x18, 0x1b, 0x93, 0x30,
			0x2b, 0xc3, 0x10, 0x1c,
			0x2b, 0xe8, 0x01, 0x14,
			0x25, 0xf1, 0x00, 0x1d,
			0x26, 0x1a, 0x8a, 0x30,
			0x22, 0x73, 0xb5, 0x25,
			0x0e, 0x0b, 0x00, 0x1c,
			0x2c, 0xe8, 0x1f, 0xc7,
			0x27, 0x40, 0x1a, 0xf1,
			0x38, 0xe8, 0x32, 0x1f,
			0x8f, 0x30, 0x08, 0x1b,
			0x24, 0xe8, 0x36, 0x72,
			0x46, 0x77, 0x00, 0x17,
			0x0d, 0xf0, 0x13, 0xc3,
			0x1f, 0x40, 0x03, 0xf1,
			0x00, 0x1f, 0x46, 0x9f,
			0x44, 0x77, 0x9f, 0x44,
			0x5f, 0x44, 0x17, 0xe8,
			0x0a, 0xc7, 0x27, 0x40,
			0x05, 0xf1, 0x02, 0xc3,
			0x00, 0xbb, 0x1c, 0x1b,
			0xd2, 0x1a, 0xff, 0xc7,
			0x00, 0xbf, 0xb8, 0xcd,
			0xff, 0xff, 0x02, 0x0c,
			0x54, 0xa5, 0xdc, 0xa5,
			0x2f, 0x40, 0x05, 0xf1,
			0x00, 0x14, 0xfa, 0xf1,
			0x01, 0x1c, 0x02, 0xe0,
			0x00, 0x1c, 0x80, 0xff,
			0xb0, 0x49, 0x04, 0xf0,
			0x01, 0x0b, 0xd3, 0xa1,
			0x03, 0xe0, 0x02, 0x0b,
			0xd3, 0xa5, 0x27, 0x31,
			0x20, 0x37, 0x02, 0x0b,
			0xd3, 0xa5, 0x27, 0x31,
			0x20, 0x37, 0x00, 0x13,
			0xfb, 0xf1, 0x80, 0xff,
			0x22, 0x73, 0xb5, 0x25,
			0x18, 0x1e, 0xde, 0x30,
			0xd9, 0x30, 0x64, 0x72,
			0x11, 0x1e, 0x68, 0x23,
			0x16, 0x31, 0x80, 0xff,
			0x08, 0xc2, 0x40, 0x73,
			0x3a, 0x48, 0x40, 0x9b,
			0x06, 0xff, 0x02, 0xc6,
			0x00, 0xbe, 0x4e, 0x18,
			0x1e, 0xfc, 0x33, 0xc5,
			0xa0, 0x74, 0xc0, 0x49,
			0x1f, 0xf0, 0x30, 0xc5,
			0xa0, 0x73, 0x00, 0x13,
			0x04, 0xf1, 0xa2, 0x73,
			0x00, 0x13, 0x14, 0xf0,
			0x28, 0xc5, 0xa0, 0x74,
			0xc8, 0x49, 0x1b, 0xf1,
			0x26, 0xc5, 0xa0, 0x76,
			0xa2, 0x74, 0x01, 0x06,
			0x20, 0x37, 0xa0, 0x9e,
			0xa2, 0x9c, 0x1e, 0xc5,
			0xa2, 0x73, 0x23, 0x40,
			0x10, 0xf8, 0x04, 0xf3,
			0xa0, 0x73, 0x33, 0x40,
			0x0c, 0xf8, 0x15, 0xc5,
			0xa0, 0x74, 0x41, 0x48,
			0xa0, 0x9c, 0x14, 0xc5,
			0xa0, 0x76, 0x62, 0x48,
			0xe0, 0x48, 0xa0, 0x9e,
			0x10, 0xc6, 0x00, 0xbe,
			0x0a, 0xc5, 0xa0, 0x74,
			0x48, 0x48, 0xa0, 0x9c,
			0x0b, 0xc5, 0x20, 0x1e,
			0xa0, 0x9e, 0xe5, 0x48,
			0xa0, 0x9e, 0xf0, 0xe7,
			0xbc, 0xc0, 0xc8, 0xd2,
			0xcc, 0xd2, 0x28, 0xe4,
			0x22, 0x02, 0xf0, 0xc0,
			0x02, 0xc6, 0x00, 0xbe,
			0x00, 0x00, 0x02, 0xc6,
			0x00, 0xbe, 0x00, 0x00,
			0x02, 0xc6, 0x00, 0xbe,
			0x00, 0x00, 0x02, 0xc6,
			0x00, 0xbe, 0x00, 0x00,
			0x00, 0x00, 0x00, 0x00 };

		rtl_clear_bp(tp);

		generic_ocp_write(tp, 0xf800, 0xff, sizeof(pla_patch_a2),
				  pla_patch_a2, MCU_TYPE_PLA);

		ocp_write_word(tp, MCU_TYPE_PLA, 0xfc26, 0x8000);

		ocp_write_word(tp, MCU_TYPE_PLA, 0xfc28, 0x17a5);
		ocp_write_word(tp, MCU_TYPE_PLA, 0xfc2a, 0x13ad);
		ocp_write_word(tp, MCU_TYPE_PLA, 0xfc2c, 0x184d);
		ocp_write_word(tp, MCU_TYPE_PLA, 0xfc2e, 0x01e1);
	}
}

static void r8152_aldps_en(struct r8152 *tp, bool enable)
{
	if (enable) {
		ocp_reg_write(tp, OCP_ALDPS_CONFIG, ENPWRSAVE | ENPDNPS |
						    LINKENA | DIS_SDSAVE);
	} else {
		ocp_reg_write(tp, OCP_ALDPS_CONFIG, ENPDNPS | LINKENA |
						    DIS_SDSAVE);
		msleep(20);
	}
}

static inline void r8152_mmd_indirect(struct r8152 *tp, u16 dev, u16 reg)
{
	ocp_reg_write(tp, OCP_EEE_AR, FUN_ADDR | dev);
	ocp_reg_write(tp, OCP_EEE_DATA, reg);
	ocp_reg_write(tp, OCP_EEE_AR, FUN_DATA | dev);
}

#if LINUX_VERSION_CODE >= KERNEL_VERSION(3, 6, 0)
static u16 r8152_mmd_read(struct r8152 *tp, u16 dev, u16 reg)
{
	u16 data;

	r8152_mmd_indirect(tp, dev, reg);
	data = ocp_reg_read(tp, OCP_EEE_DATA);
	ocp_reg_write(tp, OCP_EEE_AR, 0x0000);

	return data;
}
#endif /* LINUX_VERSION_CODE >= KERNEL_VERSION(3,6,0) */

static void r8152_mmd_write(struct r8152 *tp, u16 dev, u16 reg, u16 data)
{
	r8152_mmd_indirect(tp, dev, reg);
	ocp_reg_write(tp, OCP_EEE_DATA, data);
	ocp_reg_write(tp, OCP_EEE_AR, 0x0000);
}

static void r8152_eee_en(struct r8152 *tp, bool enable)
{
	u16 config1, config2, config3;
	u32 ocp_data;

	ocp_data = ocp_read_word(tp, MCU_TYPE_PLA, PLA_EEE_CR);
	config1 = ocp_reg_read(tp, OCP_EEE_CONFIG1) & ~sd_rise_time_mask;
	config2 = ocp_reg_read(tp, OCP_EEE_CONFIG2);
	config3 = ocp_reg_read(tp, OCP_EEE_CONFIG3) & ~fast_snr_mask;

	if (enable) {
		ocp_data |= EEE_RX_EN | EEE_TX_EN;
		config1 |= EEE_10_CAP | EEE_NWAY_EN | TX_QUIET_EN | RX_QUIET_EN;
		config1 |= sd_rise_time(1);
		config2 |= RG_DACQUIET_EN | RG_LDVQUIET_EN;
		config3 |= fast_snr(42);
	} else {
		ocp_data &= ~(EEE_RX_EN | EEE_TX_EN);
		config1 &= ~(EEE_10_CAP | EEE_NWAY_EN | TX_QUIET_EN |
			     RX_QUIET_EN);
		config1 |= sd_rise_time(7);
		config2 &= ~(RG_DACQUIET_EN | RG_LDVQUIET_EN);
		config3 |= fast_snr(511);
	}

	ocp_write_word(tp, MCU_TYPE_PLA, PLA_EEE_CR, ocp_data);
	ocp_reg_write(tp, OCP_EEE_CONFIG1, config1);
	ocp_reg_write(tp, OCP_EEE_CONFIG2, config2);
	ocp_reg_write(tp, OCP_EEE_CONFIG3, config3);
}

static void r8152b_enable_eee(struct r8152 *tp)
{
	r8152_eee_en(tp, true);
	r8152_mmd_write(tp, MDIO_MMD_AN, MDIO_AN_EEE_ADV, MDIO_EEE_100TX);
}

static void r8152b_enable_fc(struct r8152 *tp)
{
	u16 anar;

	anar = r8152_mdio_read(tp, MII_ADVERTISE);
	anar |= ADVERTISE_PAUSE_CAP | ADVERTISE_PAUSE_ASYM;
	r8152_mdio_write(tp, MII_ADVERTISE, anar);
}

static void rtl8152_disable(struct r8152 *tp)
{
	tp->rtl_ops.aldps_enable(tp, false);
	rtl_disable(tp);
	tp->rtl_ops.aldps_enable(tp, true);
}

static void r8152b_hw_phy_cfg(struct r8152 *tp)
{
	r8152b_firmware(tp);

	r8152b_enable_eee(tp);
	r8152_aldps_en(tp, true);
	r8152b_enable_fc(tp);

	set_bit(PHY_RESET, &tp->flags);
}

static void r8152b_exit_oob(struct r8152 *tp)
{
	u32 ocp_data;
	int i;

	ocp_data = ocp_read_dword(tp, MCU_TYPE_PLA, PLA_RCR);
	ocp_data &= ~RCR_ACPT_ALL;
	ocp_write_dword(tp, MCU_TYPE_PLA, PLA_RCR, ocp_data);

	rxdy_gated_en(tp, true);
	r8153_teredo_off(tp);
	ocp_write_byte(tp, MCU_TYPE_PLA, PLA_CRWECR, CRWECR_NORAML);
	ocp_write_byte(tp, MCU_TYPE_PLA, PLA_CR, 0x00);

	ocp_data = ocp_read_byte(tp, MCU_TYPE_PLA, PLA_OOB_CTRL);
	ocp_data &= ~NOW_IS_OOB;
	ocp_write_byte(tp, MCU_TYPE_PLA, PLA_OOB_CTRL, ocp_data);

	ocp_data = ocp_read_word(tp, MCU_TYPE_PLA, PLA_SFF_STS_7);
	ocp_data &= ~MCU_BORW_EN;
	ocp_write_word(tp, MCU_TYPE_PLA, PLA_SFF_STS_7, ocp_data);

	for (i = 0; i < 1000; i++) {
		ocp_data = ocp_read_byte(tp, MCU_TYPE_PLA, PLA_OOB_CTRL);
		if (ocp_data & LINK_LIST_READY)
			break;
		usleep_range(1000, 2000);
	}

	ocp_data = ocp_read_word(tp, MCU_TYPE_PLA, PLA_SFF_STS_7);
	ocp_data |= RE_INIT_LL;
	ocp_write_word(tp, MCU_TYPE_PLA, PLA_SFF_STS_7, ocp_data);

	for (i = 0; i < 1000; i++) {
		ocp_data = ocp_read_byte(tp, MCU_TYPE_PLA, PLA_OOB_CTRL);
		if (ocp_data & LINK_LIST_READY)
			break;
		usleep_range(1000, 2000);
	}

	rtl8152_nic_reset(tp);

	/* rx share fifo credit full threshold */
	ocp_write_dword(tp, MCU_TYPE_PLA, PLA_RXFIFO_CTRL0, RXFIFO_THR1_NORMAL);

	if (tp->udev->speed == USB_SPEED_FULL ||
	    tp->udev->speed == USB_SPEED_LOW) {
		/* rx share fifo credit near full threshold */
		ocp_write_dword(tp, MCU_TYPE_PLA, PLA_RXFIFO_CTRL1,
				RXFIFO_THR2_FULL);
		ocp_write_dword(tp, MCU_TYPE_PLA, PLA_RXFIFO_CTRL2,
				RXFIFO_THR3_FULL);
	} else {
		/* rx share fifo credit near full threshold */
		ocp_write_dword(tp, MCU_TYPE_PLA, PLA_RXFIFO_CTRL1,
				RXFIFO_THR2_HIGH);
		ocp_write_dword(tp, MCU_TYPE_PLA, PLA_RXFIFO_CTRL2,
				RXFIFO_THR3_HIGH);
	}

	/* TX share fifo free credit full threshold */
	ocp_write_dword(tp, MCU_TYPE_PLA, PLA_TXFIFO_CTRL, TXFIFO_THR_NORMAL);

	ocp_write_byte(tp, MCU_TYPE_USB, USB_TX_AGG, TX_AGG_MAX_THRESHOLD);
	ocp_write_dword(tp, MCU_TYPE_USB, USB_RX_BUF_TH, RX_THR_HIGH);
	ocp_write_dword(tp, MCU_TYPE_USB, USB_TX_DMA,
			TEST_MODE_DISABLE | TX_SIZE_ADJUST1);

	rtl_rx_vlan_en(tp, tp->netdev->features & NETIF_F_HW_VLAN_CTAG_RX);

	ocp_write_word(tp, MCU_TYPE_PLA, PLA_RMS, RTL8152_RMS);

	ocp_data = ocp_read_word(tp, MCU_TYPE_PLA, PLA_TCR0);
	ocp_data |= TCR0_AUTO_FIFO;
	ocp_write_word(tp, MCU_TYPE_PLA, PLA_TCR0, ocp_data);
}

static void r8152b_enter_oob(struct r8152 *tp)
{
	u32 ocp_data;
	int i;

	ocp_data = ocp_read_byte(tp, MCU_TYPE_PLA, PLA_OOB_CTRL);
	ocp_data &= ~NOW_IS_OOB;
	ocp_write_byte(tp, MCU_TYPE_PLA, PLA_OOB_CTRL, ocp_data);

	ocp_write_dword(tp, MCU_TYPE_PLA, PLA_RXFIFO_CTRL0, RXFIFO_THR1_OOB);
	ocp_write_dword(tp, MCU_TYPE_PLA, PLA_RXFIFO_CTRL1, RXFIFO_THR2_OOB);
	ocp_write_dword(tp, MCU_TYPE_PLA, PLA_RXFIFO_CTRL2, RXFIFO_THR3_OOB);

	rtl_disable(tp);

	for (i = 0; i < 1000; i++) {
		ocp_data = ocp_read_byte(tp, MCU_TYPE_PLA, PLA_OOB_CTRL);
		if (ocp_data & LINK_LIST_READY)
			break;
		usleep_range(1000, 2000);
	}

	ocp_data = ocp_read_word(tp, MCU_TYPE_PLA, PLA_SFF_STS_7);
	ocp_data |= RE_INIT_LL;
	ocp_write_word(tp, MCU_TYPE_PLA, PLA_SFF_STS_7, ocp_data);

	for (i = 0; i < 1000; i++) {
		ocp_data = ocp_read_byte(tp, MCU_TYPE_PLA, PLA_OOB_CTRL);
		if (ocp_data & LINK_LIST_READY)
			break;
		usleep_range(1000, 2000);
	}

	ocp_write_word(tp, MCU_TYPE_PLA, PLA_RMS, RTL8152_RMS);

	rtl_rx_vlan_en(tp, true);

	ocp_data = ocp_read_word(tp, MCU_TYPE_PLA, PAL_BDC_CR);
	ocp_data |= ALDPS_PROXY_MODE;
	ocp_write_word(tp, MCU_TYPE_PLA, PAL_BDC_CR, ocp_data);

	ocp_data = ocp_read_byte(tp, MCU_TYPE_PLA, PLA_OOB_CTRL);
	ocp_data |= NOW_IS_OOB | DIS_MCU_CLROOB;
	ocp_write_byte(tp, MCU_TYPE_PLA, PLA_OOB_CTRL, ocp_data);

	rxdy_gated_en(tp, false);

	ocp_data = ocp_read_dword(tp, MCU_TYPE_PLA, PLA_RCR);
	ocp_data |= RCR_APM | RCR_AM | RCR_AB;
	ocp_write_dword(tp, MCU_TYPE_PLA, PLA_RCR, ocp_data);
}

static int r8153_patch_request(struct r8152 *tp, bool request)
{
	u16 data;
	int i;

	data = ocp_reg_read(tp, OCP_PHY_PATCH_CMD);
	if (request)
		data |= PATCH_REQUEST;
	else
		data &= ~PATCH_REQUEST;
	ocp_reg_write(tp, OCP_PHY_PATCH_CMD, data);

	for (i = 0; request && i < 5000; i++) {
		usleep_range(1000, 2000);
		if (ocp_reg_read(tp, OCP_PHY_PATCH_STAT) & PATCH_READY)
			break;
	}

	if (request && !(ocp_reg_read(tp, OCP_PHY_PATCH_STAT) & PATCH_READY)) {
		netif_err(tp, drv, tp->netdev, "patch request fail\n");
		r8153_patch_request(tp, false);
		return -ETIME;
	} else {
		return 0;
	}
}

static int r8153_pre_ram_code(struct r8152 *tp, u16 key_addr, u16 patch_key)
{
	if (r8153_patch_request(tp, true))
		return -ETIME;

	sram_write(tp, key_addr, patch_key);
	sram_write(tp, 0xb82e, 0x0001);

	return 0;
}

static int r8153_post_ram_code(struct r8152 *tp, u16 key_addr)
{
	u16 data;

	sram_write(tp, 0x0000, 0x0000);

	data = ocp_reg_read(tp, 0xb82e);
	data &= ~0x0001;
	ocp_reg_write(tp, 0xb82e, data);

	sram_write(tp, key_addr, 0x0000);

	r8153_patch_request(tp, false);

	ocp_write_word(tp, MCU_TYPE_PLA, PLA_OCP_GPHY_BASE, tp->ocp_base);

	return 0;
}

static void r8153_wdt1_end(struct r8152 *tp)
{
	int i;

	for (i = 0; i < 104; i++) {
		if (!(ocp_read_byte(tp, MCU_TYPE_USB, 0xe404) & 1))
			break;
		usleep_range(1000, 2000);
	}
}

static void r8153_firmware(struct r8152 *tp)
{
	if (tp->version == RTL_VER_03) {
		r8153_clear_bp(tp);

		r8153_pre_ram_code(tp, 0x8146, 0x7000);
		sram_write(tp, 0xb820, 0x0290);
		sram_write(tp, 0xa012, 0x0000);
		sram_write(tp, 0xa014, 0x2c04);
		ocp_write_word(tp, MCU_TYPE_PLA, 0xb438, 0x2c18);
		ocp_write_word(tp, MCU_TYPE_PLA, 0xb438, 0x2c45);
		ocp_write_word(tp, MCU_TYPE_PLA, 0xb438, 0x2c45);
		ocp_write_word(tp, MCU_TYPE_PLA, 0xb438, 0xd502);
		ocp_write_word(tp, MCU_TYPE_PLA, 0xb438, 0x8301);
		ocp_write_word(tp, MCU_TYPE_PLA, 0xb438, 0x8306);
		ocp_write_word(tp, MCU_TYPE_PLA, 0xb438, 0xd500);
		ocp_write_word(tp, MCU_TYPE_PLA, 0xb438, 0x8208);
		ocp_write_word(tp, MCU_TYPE_PLA, 0xb438, 0xd501);
		ocp_write_word(tp, MCU_TYPE_PLA, 0xb438, 0xe018);
		ocp_write_word(tp, MCU_TYPE_PLA, 0xb438, 0x0308);
		ocp_write_word(tp, MCU_TYPE_PLA, 0xb438, 0x60f2);
		ocp_write_word(tp, MCU_TYPE_PLA, 0xb438, 0x8404);
		ocp_write_word(tp, MCU_TYPE_PLA, 0xb438, 0x607d);
		ocp_write_word(tp, MCU_TYPE_PLA, 0xb438, 0xc117);
		ocp_write_word(tp, MCU_TYPE_PLA, 0xb438, 0x2c16);
		ocp_write_word(tp, MCU_TYPE_PLA, 0xb438, 0xc116);
		ocp_write_word(tp, MCU_TYPE_PLA, 0xb438, 0x2c16);
		ocp_write_word(tp, MCU_TYPE_PLA, 0xb438, 0x607d);
		ocp_write_word(tp, MCU_TYPE_PLA, 0xb438, 0xc117);
		ocp_write_word(tp, MCU_TYPE_PLA, 0xb438, 0xa404);
		ocp_write_word(tp, MCU_TYPE_PLA, 0xb438, 0xd500);
		ocp_write_word(tp, MCU_TYPE_PLA, 0xb438, 0x0800);
		ocp_write_word(tp, MCU_TYPE_PLA, 0xb438, 0xd501);
		ocp_write_word(tp, MCU_TYPE_PLA, 0xb438, 0x62d2);
		ocp_write_word(tp, MCU_TYPE_PLA, 0xb438, 0x615d);
		ocp_write_word(tp, MCU_TYPE_PLA, 0xb438, 0xc115);
		ocp_write_word(tp, MCU_TYPE_PLA, 0xb438, 0xa404);
		ocp_write_word(tp, MCU_TYPE_PLA, 0xb438, 0xc307);
		ocp_write_word(tp, MCU_TYPE_PLA, 0xb438, 0xd502);
		ocp_write_word(tp, MCU_TYPE_PLA, 0xb438, 0x8301);
		ocp_write_word(tp, MCU_TYPE_PLA, 0xb438, 0x8306);
		ocp_write_word(tp, MCU_TYPE_PLA, 0xb438, 0xd500);
		ocp_write_word(tp, MCU_TYPE_PLA, 0xb438, 0x8208);
		ocp_write_word(tp, MCU_TYPE_PLA, 0xb438, 0x2c42);
		ocp_write_word(tp, MCU_TYPE_PLA, 0xb438, 0xc114);
		ocp_write_word(tp, MCU_TYPE_PLA, 0xb438, 0x8404);
		ocp_write_word(tp, MCU_TYPE_PLA, 0xb438, 0xc317);
		ocp_write_word(tp, MCU_TYPE_PLA, 0xb438, 0xd701);
		ocp_write_word(tp, MCU_TYPE_PLA, 0xb438, 0x435d);
		ocp_write_word(tp, MCU_TYPE_PLA, 0xb438, 0xd500);
		ocp_write_word(tp, MCU_TYPE_PLA, 0xb438, 0xa208);
		ocp_write_word(tp, MCU_TYPE_PLA, 0xb438, 0xd502);
		ocp_write_word(tp, MCU_TYPE_PLA, 0xb438, 0xa306);
		ocp_write_word(tp, MCU_TYPE_PLA, 0xb438, 0xa301);
		ocp_write_word(tp, MCU_TYPE_PLA, 0xb438, 0x2c42);
		ocp_write_word(tp, MCU_TYPE_PLA, 0xb438, 0x8404);
		ocp_write_word(tp, MCU_TYPE_PLA, 0xb438, 0x613d);
		ocp_write_word(tp, MCU_TYPE_PLA, 0xb438, 0xc115);
		ocp_write_word(tp, MCU_TYPE_PLA, 0xb438, 0xc307);
		ocp_write_word(tp, MCU_TYPE_PLA, 0xb438, 0xd502);
		ocp_write_word(tp, MCU_TYPE_PLA, 0xb438, 0x8301);
		ocp_write_word(tp, MCU_TYPE_PLA, 0xb438, 0x8306);
		ocp_write_word(tp, MCU_TYPE_PLA, 0xb438, 0xd500);
		ocp_write_word(tp, MCU_TYPE_PLA, 0xb438, 0x8208);
		ocp_write_word(tp, MCU_TYPE_PLA, 0xb438, 0x2c42);
		ocp_write_word(tp, MCU_TYPE_PLA, 0xb438, 0xc114);
		ocp_write_word(tp, MCU_TYPE_PLA, 0xb438, 0xc317);
		ocp_write_word(tp, MCU_TYPE_PLA, 0xb438, 0xd701);
		ocp_write_word(tp, MCU_TYPE_PLA, 0xb438, 0x40dd);
		ocp_write_word(tp, MCU_TYPE_PLA, 0xb438, 0xd500);
		ocp_write_word(tp, MCU_TYPE_PLA, 0xb438, 0xa208);
		ocp_write_word(tp, MCU_TYPE_PLA, 0xb438, 0xd502);
		ocp_write_word(tp, MCU_TYPE_PLA, 0xb438, 0xa306);
		ocp_write_word(tp, MCU_TYPE_PLA, 0xb438, 0xa301);
		ocp_write_word(tp, MCU_TYPE_PLA, 0xb438, 0xd500);
		ocp_write_word(tp, MCU_TYPE_PLA, 0xb438, 0xd702);
		ocp_write_word(tp, MCU_TYPE_PLA, 0xb438, 0x0800);
		sram_write(tp, 0xa01a, 0x0000);
		sram_write(tp, 0xa006, 0x0fff);
		sram_write(tp, 0xa004, 0x0fff);
		sram_write(tp, 0xa002, 0x05a3);
		sram_write(tp, 0xa000, 0x3591);
		sram_write(tp, 0xb820, 0x0210);
		r8153_post_ram_code(tp, 0x8146);
	} else if (tp->version == RTL_VER_04) {
		static u8 usb_patch_b[] = {
			0x08, 0xe0, 0x0f, 0xe0,
			0x18, 0xe0, 0x24, 0xe0,
			0x26, 0xe0, 0x3a, 0xe0,
			0x84, 0xe0, 0x9c, 0xe0,
			0xc2, 0x49, 0x04, 0xf0,
			0x02, 0xc0, 0x00, 0xb8,
			0x14, 0x18, 0x02, 0xc0,
			0x00, 0xb8, 0x2e, 0x18,
			0x06, 0x89, 0x08, 0xc0,
			0x0c, 0x61, 0x92, 0x48,
			0x93, 0x48, 0x0c, 0x89,
			0x02, 0xc0, 0x00, 0xb8,
			0x08, 0x05, 0x40, 0xb4,
			0x16, 0x89, 0x6d, 0xc0,
			0x00, 0x61, 0x95, 0x49,
			0x06, 0xf0, 0xfa, 0xc0,
			0x0c, 0x61, 0x92, 0x48,
			0x93, 0x48, 0x0c, 0x89,
			0x02, 0xc0, 0x00, 0xb8,
			0xe2, 0x04, 0x02, 0xc2,
			0x00, 0xba, 0xec, 0x11,
			0x60, 0x60, 0x85, 0x49,
			0x0d, 0xf1, 0x11, 0xc6,
			0xd2, 0x61, 0x91, 0x49,
			0xfd, 0xf0, 0x74, 0x60,
			0x04, 0x48, 0x74, 0x88,
			0x08, 0xc6, 0x08, 0xc0,
			0xc4, 0x98, 0x01, 0x18,
			0xc0, 0x88, 0x02, 0xc0,
			0x00, 0xb8, 0x6e, 0x12,
			0x04, 0xe4, 0x0d, 0x00,
			0x00, 0xd4, 0xd1, 0x49,
			0x3c, 0xf1, 0xd2, 0x49,
			0x16, 0xf1, 0xd3, 0x49,
			0x18, 0xf1, 0xd4, 0x49,
			0x19, 0xf1, 0xd5, 0x49,
			0x1a, 0xf1, 0xd6, 0x49,
			0x1b, 0xf1, 0xd7, 0x49,
			0x1c, 0xf1, 0xd8, 0x49,
			0x1d, 0xf1, 0xd9, 0x49,
			0x20, 0xf1, 0xda, 0x49,
			0x23, 0xf1, 0xdb, 0x49,
			0x24, 0xf1, 0x02, 0xc4,
			0x00, 0xbc, 0x20, 0x04,
			0xe5, 0x8e, 0x02, 0xc4,
			0x00, 0xbc, 0x14, 0x02,
			0x02, 0xc4, 0x00, 0xbc,
			0x16, 0x02, 0x02, 0xc4,
			0x00, 0xbc, 0x18, 0x02,
			0x02, 0xc4, 0x00, 0xbc,
			0x1a, 0x02, 0x02, 0xc4,
			0x00, 0xbc, 0x1c, 0x02,
			0x02, 0xc4, 0x00, 0xbc,
			0x94, 0x02, 0x10, 0xc7,
			0xe0, 0x8e, 0x02, 0xc4,
			0x00, 0xbc, 0x8a, 0x02,
			0x0b, 0xc7, 0xe4, 0x8e,
			0x02, 0xc4, 0x00, 0xbc,
			0x88, 0x02, 0x02, 0xc4,
			0x00, 0xbc, 0x6e, 0x02,
			0x02, 0xc4, 0x00, 0xbc,
			0x5a, 0x02, 0x30, 0xe4,
			0x0c, 0xc3, 0x60, 0x64,
			0xc5, 0x49, 0x04, 0xf1,
			0x74, 0x64, 0xc4, 0x48,
			0x74, 0x8c, 0x06, 0xc3,
			0x64, 0x8e, 0x02, 0xc4,
			0x00, 0xbc, 0x20, 0x04,
			0x00, 0xd8, 0x00, 0xe4,
			0xb2, 0xc0, 0x00, 0x61,
			0x90, 0x49, 0x09, 0xf1,
			0x8b, 0xc6, 0xca, 0x61,
			0x94, 0x49, 0x0e, 0xf1,
			0xf6, 0xc6, 0xda, 0x60,
			0x81, 0x49, 0x0a, 0xf0,
			0x65, 0x60, 0x03, 0x48,
			0x65, 0x88, 0xef, 0xc6,
			0xdc, 0x60, 0x80, 0x48,
			0xdc, 0x88, 0x05, 0xc6,
			0x00, 0xbe, 0x02, 0xc6,
			0x00, 0xbe, 0x36, 0x13,
			0x4c, 0x17, 0x99, 0xc4,
			0x80, 0x65, 0xd0, 0x49,
			0x04, 0xf1, 0xfa, 0x75,
			0x04, 0xc4, 0x00, 0xbc,
			0x03, 0xc4, 0x00, 0xbc,
			0x9a, 0x00, 0xee, 0x01 };
		static u8 pla_patch_b[] = {
			0x08, 0xe0, 0xea, 0xe0,
			0xf2, 0xe0, 0x04, 0xe1,
			0x09, 0xe1, 0x0e, 0xe1,
			0x46, 0xe1, 0xf7, 0xe1,
			0x14, 0xc2, 0x40, 0x73,
			0xba, 0x48, 0x40, 0x9b,
			0x11, 0xc2, 0x40, 0x73,
			0xb0, 0x49, 0x17, 0xf0,
			0xbf, 0x49, 0x03, 0xf1,
			0x09, 0xc5, 0x00, 0xbd,
			0xb1, 0x49, 0x11, 0xf0,
			0xb1, 0x48, 0x40, 0x9b,
			0x02, 0xc2, 0x00, 0xba,
			0x1a, 0x17, 0x00, 0xe0,
			0x1e, 0xfc, 0xbc, 0xc0,
			0xf0, 0xc0, 0xde, 0xe8,
			0x00, 0x80, 0x00, 0x20,
			0x2c, 0x75, 0xd4, 0x49,
			0x12, 0xf1, 0x32, 0xe0,
			0xf8, 0xc2, 0x46, 0x71,
			0xf7, 0xc2, 0x40, 0x73,
			0xbe, 0x49, 0x03, 0xf1,
			0xf5, 0xc7, 0x02, 0xe0,
			0xf2, 0xc7, 0x4f, 0x30,
			0x26, 0x62, 0xa1, 0x49,
			0xf0, 0xf1, 0x22, 0x72,
			0xa0, 0x49, 0xed, 0xf1,
			0x25, 0x25, 0x18, 0x1f,
			0x97, 0x30, 0x91, 0x30,
			0x36, 0x9a, 0x2c, 0x75,
			0x3c, 0xc3, 0x60, 0x73,
			0xb1, 0x49, 0x0d, 0xf1,
			0xdc, 0x21, 0xbc, 0x25,
			0x30, 0xc6, 0xc0, 0x77,
			0x04, 0x13, 0x21, 0xf0,
			0x03, 0x13, 0x22, 0xf0,
			0x02, 0x13, 0x23, 0xf0,
			0x01, 0x13, 0x24, 0xf0,
			0x08, 0x13, 0x08, 0xf1,
			0x2e, 0x73, 0xba, 0x21,
			0xbd, 0x25, 0x05, 0x13,
			0x03, 0xf1, 0x24, 0xc5,
			0x00, 0xbd, 0xd4, 0x49,
			0x03, 0xf1, 0x1c, 0xc5,
			0x00, 0xbd, 0xc4, 0xc6,
			0xc6, 0x67, 0x2e, 0x75,
			0xd7, 0x22, 0xdd, 0x26,
			0x05, 0x15, 0x1b, 0xf0,
			0x14, 0xc6, 0x00, 0xbe,
			0x13, 0xc5, 0x00, 0xbd,
			0x12, 0xc5, 0x00, 0xbd,
			0xf1, 0x49, 0xfb, 0xf1,
			0xef, 0xe7, 0xf4, 0x49,
			0xfa, 0xf1, 0xec, 0xe7,
			0xf3, 0x49, 0xf7, 0xf1,
			0xe9, 0xe7, 0xf2, 0x49,
			0xf4, 0xf1, 0xe6, 0xe7,
			0xb6, 0xc0, 0x9e, 0x12,
			0xde, 0x11, 0x0a, 0x12,
			0x3c, 0x13, 0x00, 0xa0,
			0xa0, 0xd1, 0x00, 0x00,
			0xc0, 0x75, 0xd0, 0x49,
			0x46, 0xf0, 0x26, 0x72,
			0xa7, 0x49, 0x43, 0xf0,
			0x22, 0x72, 0x25, 0x25,
			0x20, 0x1f, 0x97, 0x30,
			0x91, 0x30, 0x40, 0x73,
			0xf3, 0xc4, 0x1c, 0x40,
			0x04, 0xf0, 0xd7, 0x49,
			0x05, 0xf1, 0x37, 0xe0,
			0x53, 0x48, 0xc0, 0x9d,
			0x08, 0x02, 0x40, 0x66,
			0x64, 0x27, 0x06, 0x16,
			0x30, 0xf1, 0x46, 0x63,
			0x3b, 0x13, 0x2d, 0xf1,
			0x34, 0x9b, 0x18, 0x1b,
			0x93, 0x30, 0x2b, 0xc3,
			0x10, 0x1c, 0x2b, 0xe8,
			0x01, 0x14, 0x25, 0xf1,
			0x00, 0x1d, 0x26, 0x1a,
			0x8a, 0x30, 0x22, 0x73,
			0xb5, 0x25, 0x0e, 0x0b,
			0x00, 0x1c, 0x2c, 0xe8,
			0x1f, 0xc7, 0x27, 0x40,
			0x1a, 0xf1, 0x38, 0xe8,
			0x32, 0x1f, 0x8f, 0x30,
			0x08, 0x1b, 0x24, 0xe8,
			0x36, 0x72, 0x46, 0x77,
			0x00, 0x17, 0x0d, 0xf0,
			0x13, 0xc3, 0x1f, 0x40,
			0x03, 0xf1, 0x00, 0x1f,
			0x46, 0x9f, 0x44, 0x77,
			0x9f, 0x44, 0x5f, 0x44,
			0x17, 0xe8, 0x0a, 0xc7,
			0x27, 0x40, 0x05, 0xf1,
			0x02, 0xc3, 0x00, 0xbb,
			0xfa, 0x18, 0xb0, 0x18,
			0xff, 0xc7, 0x00, 0xbf,
			0xb8, 0xcd, 0xff, 0xff,
			0x02, 0x0c, 0x54, 0xa5,
			0xdc, 0xa5, 0x2f, 0x40,
			0x05, 0xf1, 0x00, 0x14,
			0xfa, 0xf1, 0x01, 0x1c,
			0x02, 0xe0, 0x00, 0x1c,
			0x80, 0xff, 0xb0, 0x49,
			0x04, 0xf0, 0x01, 0x0b,
			0xd3, 0xa1, 0x03, 0xe0,
			0x02, 0x0b, 0xd3, 0xa5,
			0x27, 0x31, 0x20, 0x37,
			0x02, 0x0b, 0xd3, 0xa5,
			0x27, 0x31, 0x20, 0x37,
			0x00, 0x13, 0xfb, 0xf1,
			0x80, 0xff, 0x22, 0x73,
			0xb5, 0x25, 0x18, 0x1e,
			0xde, 0x30, 0xd9, 0x30,
			0x64, 0x72, 0x11, 0x1e,
			0x68, 0x23, 0x16, 0x31,
			0x80, 0xff, 0x08, 0xc2,
			0x40, 0x73, 0x3a, 0x48,
			0x40, 0x9b, 0x06, 0xff,
			0x02, 0xc6, 0x00, 0xbe,
			0x08, 0x16, 0x1e, 0xfc,
			0x2c, 0x75, 0xdc, 0x21,
			0xbc, 0x25, 0x04, 0x13,
			0x0b, 0xf0, 0x03, 0x13,
			0x09, 0xf0, 0x02, 0x13,
			0x07, 0xf0, 0x01, 0x13,
			0x05, 0xf0, 0x08, 0x13,
			0x03, 0xf0, 0x04, 0xc3,
			0x00, 0xbb, 0x03, 0xc3,
			0x00, 0xbb, 0x8c, 0x15,
			0x76, 0x15, 0xa0, 0x64,
			0x40, 0x48, 0xa0, 0x8c,
			0x02, 0xc4, 0x00, 0xbc,
			0x82, 0x00, 0xa0, 0x62,
			0x21, 0x48, 0xa0, 0x8a,
			0x02, 0xc2, 0x00, 0xba,
			0x40, 0x03, 0x33, 0xc5,
			0xa0, 0x74, 0xc0, 0x49,
			0x1f, 0xf0, 0x30, 0xc5,
			0xa0, 0x73, 0x00, 0x13,
			0x04, 0xf1, 0xa2, 0x73,
			0x00, 0x13, 0x14, 0xf0,
			0x28, 0xc5, 0xa0, 0x74,
			0xc8, 0x49, 0x1b, 0xf1,
			0x26, 0xc5, 0xa0, 0x76,
			0xa2, 0x74, 0x01, 0x06,
			0x20, 0x37, 0xa0, 0x9e,
			0xa2, 0x9c, 0x1e, 0xc5,
			0xa2, 0x73, 0x23, 0x40,
			0x10, 0xf8, 0x04, 0xf3,
			0xa0, 0x73, 0x33, 0x40,
			0x0c, 0xf8, 0x15, 0xc5,
			0xa0, 0x74, 0x41, 0x48,
			0xa0, 0x9c, 0x14, 0xc5,
			0xa0, 0x76, 0x62, 0x48,
			0xe0, 0x48, 0xa0, 0x9e,
			0x10, 0xc6, 0x00, 0xbe,
			0x0a, 0xc5, 0xa0, 0x74,
			0x48, 0x48, 0xa0, 0x9c,
			0x0b, 0xc5, 0x20, 0x1e,
			0xa0, 0x9e, 0xe5, 0x48,
			0xa0, 0x9e, 0xf0, 0xe7,
			0xbc, 0xc0, 0xc8, 0xd2,
			0xcc, 0xd2, 0x28, 0xe4,
			0xe6, 0x01, 0xf0, 0xc0,
			0x18, 0x89, 0x00, 0x1d,
			0x3c, 0xc3, 0x64, 0x71,
			0x3c, 0xc0, 0x02, 0x99,
			0x00, 0x61, 0x67, 0x11,
			0x3c, 0xf1, 0x69, 0x33,
			0x35, 0xc0, 0x28, 0x40,
			0xf6, 0xf1, 0x34, 0xc0,
			0x00, 0x19, 0x81, 0x1b,
			0x91, 0xe8, 0x31, 0xc0,
			0x04, 0x1a, 0x84, 0x1b,
			0x8d, 0xe8, 0x82, 0xe8,
			0xa3, 0x49, 0xfe, 0xf0,
			0x2b, 0xc0, 0x7e, 0xe8,
			0xa1, 0x48, 0x28, 0xc0,
			0x84, 0x1b, 0x84, 0xe8,
			0x00, 0x1d, 0x69, 0x33,
			0x00, 0x1e, 0x01, 0x06,
			0xff, 0x18, 0x30, 0x40,
			0xfd, 0xf1, 0x19, 0xc0,
			0x00, 0x76, 0x2e, 0x40,
			0xf7, 0xf1, 0x21, 0x48,
			0x19, 0xc0, 0x84, 0x1b,
			0x75, 0xe8, 0x10, 0xc0,
			0x69, 0xe8, 0xa1, 0x49,
			0xfd, 0xf0, 0x11, 0xc0,
			0x00, 0x1a, 0x84, 0x1b,
			0x6d, 0xe8, 0x62, 0xe8,
			0xa5, 0x49, 0xfe, 0xf0,
			0x09, 0xc0, 0x01, 0x19,
			0x81, 0x1b, 0x66, 0xe8,
			0x54, 0xe0, 0x10, 0xd4,
			0x88, 0xd3, 0xb8, 0x0b,
			0x50, 0xe8, 0x20, 0xb4,
			0x10, 0xd8, 0x84, 0xd4,
			0xfd, 0xc0, 0x52, 0xe8,
			0x48, 0x33, 0xf9, 0xc0,
			0x00, 0x61, 0x9c, 0x20,
			0x9c, 0x24, 0xd0, 0x49,
			0x04, 0xf0, 0x04, 0x11,
			0x02, 0xf1, 0x03, 0xe0,
			0x00, 0x11, 0x06, 0xf1,
			0x5c, 0xc0, 0x00, 0x61,
			0x92, 0x48, 0x00, 0x89,
			0x3a, 0xe0, 0x06, 0x11,
			0x06, 0xf1, 0x55, 0xc0,
			0x00, 0x61, 0x11, 0x48,
			0x00, 0x89, 0x33, 0xe0,
			0x05, 0x11, 0x08, 0xf1,
			0x4e, 0xc0, 0x00, 0x61,
			0x91, 0x49, 0x04, 0xf0,
			0x91, 0x48, 0x00, 0x89,
			0x11, 0xe0, 0xd9, 0xc0,
			0x00, 0x61, 0x98, 0x20,
			0x98, 0x24, 0x25, 0x11,
			0x24, 0xf1, 0x44, 0xc0,
			0x29, 0xe8, 0x95, 0x49,
			0x20, 0xf0, 0xcf, 0xc0,
			0x00, 0x61, 0x98, 0x20,
			0x98, 0x24, 0x25, 0x11,
			0x1a, 0xf1, 0x37, 0xc0,
			0x00, 0x61, 0x92, 0x49,
			0x16, 0xf1, 0x12, 0x48,
			0x00, 0x89, 0x2f, 0xc0,
			0x00, 0x19, 0x00, 0x89,
			0x2d, 0xc0, 0x01, 0x89,
			0x2d, 0xc0, 0x04, 0x19,
			0x81, 0x1b, 0x1c, 0xe8,
			0x2a, 0xc0, 0x14, 0x19,
			0x81, 0x1b, 0x18, 0xe8,
			0x21, 0xc0, 0x0c, 0xe8,
			0x1f, 0xc0, 0x12, 0x48,
			0x81, 0x1b, 0x12, 0xe8,
			0xae, 0xc3, 0x66, 0x71,
			0xae, 0xc0, 0x02, 0x99,
			0x02, 0xc0, 0x00, 0xb8,
			0x96, 0x07, 0x13, 0xc4,
			0x84, 0x98, 0x00, 0x1b,
			0x86, 0x8b, 0x86, 0x73,
			0xbf, 0x49, 0xfe, 0xf1,
			0x80, 0x71, 0x82, 0x72,
			0x80, 0xff, 0x09, 0xc4,
			0x84, 0x98, 0x80, 0x99,
			0x82, 0x9a, 0x86, 0x8b,
			0x86, 0x73, 0xbf, 0x49,
			0xfe, 0xf1, 0x80, 0xff,
			0x08, 0xea, 0x30, 0xd4,
			0x10, 0xc0, 0x12, 0xe8,
			0x8a, 0xd3, 0x28, 0xe4,
			0x2c, 0xe4, 0x00, 0xd8,
			0x00, 0x00, 0x00, 0x00 };

		r8153_pre_ram_code(tp, 0x8146, 0x7001);
		sram_write(tp, 0xb820, 0x0290);
		sram_write(tp, 0xa012, 0x0000);
		sram_write(tp, 0xa014, 0x2c04);
		ocp_write_word(tp, MCU_TYPE_PLA, 0xb438, 0x2c07);
		ocp_write_word(tp, MCU_TYPE_PLA, 0xb438, 0x2c0a);
		ocp_write_word(tp, MCU_TYPE_PLA, 0xb438, 0x2c0d);
		ocp_write_word(tp, MCU_TYPE_PLA, 0xb438, 0xa240);
		ocp_write_word(tp, MCU_TYPE_PLA, 0xb438, 0xa104);
		ocp_write_word(tp, MCU_TYPE_PLA, 0xb438, 0x292d);
		ocp_write_word(tp, MCU_TYPE_PLA, 0xb438, 0x8620);
		ocp_write_word(tp, MCU_TYPE_PLA, 0xb438, 0xa480);
		ocp_write_word(tp, MCU_TYPE_PLA, 0xb438, 0x2a2c);
		ocp_write_word(tp, MCU_TYPE_PLA, 0xb438, 0x8480);
		ocp_write_word(tp, MCU_TYPE_PLA, 0xb438, 0xa101);
		ocp_write_word(tp, MCU_TYPE_PLA, 0xb438, 0x2a36);
		ocp_write_word(tp, MCU_TYPE_PLA, 0xb438, 0xd056);
		ocp_write_word(tp, MCU_TYPE_PLA, 0xb438, 0x2223);
		sram_write(tp, 0xa01a, 0x0000);
		sram_write(tp, 0xa006, 0x0222);
		sram_write(tp, 0xa004, 0x0a35);
		sram_write(tp, 0xa002, 0x0a2b);
		sram_write(tp, 0xa000, 0xf92c);
		sram_write(tp, 0xb820, 0x0210);
		r8153_post_ram_code(tp, 0x8146);

		r8153_wdt1_end(tp);
		r8153_clear_bp(tp);

		ocp_write_word(tp, MCU_TYPE_USB, USB_BP_EN, 0x0000);
		generic_ocp_write(tp, 0xf800, 0xff, sizeof(usb_patch_b),
				  usb_patch_b, MCU_TYPE_USB);
		ocp_write_word(tp, MCU_TYPE_USB, 0xfc26, 0xa000);
		ocp_write_word(tp, MCU_TYPE_USB, 0xfc28, 0x180c);
		ocp_write_word(tp, MCU_TYPE_USB, 0xfc2a, 0x0506);
		ocp_write_word(tp, MCU_TYPE_USB, 0xfc2c, 0x04E0);
		ocp_write_word(tp, MCU_TYPE_USB, 0xfc2e, 0x11E4);
		ocp_write_word(tp, MCU_TYPE_USB, 0xfc30, 0x125C);
		ocp_write_word(tp, MCU_TYPE_USB, 0xfc32, 0x0232);
		ocp_write_word(tp, MCU_TYPE_USB, 0xfc34, 0x131E);
		ocp_write_word(tp, MCU_TYPE_USB, 0xfc36, 0x0098);
		ocp_write_word(tp, MCU_TYPE_USB, USB_BP_EN, 0x00FF);

		if (!(ocp_read_word(tp, MCU_TYPE_PLA, 0xd38e) & BIT(0))) {
			ocp_write_word(tp, MCU_TYPE_PLA, 0xd38c, 0x0082);
			ocp_write_word(tp, MCU_TYPE_PLA, 0xd38e, 0x0082);
		}

		ocp_write_word(tp, MCU_TYPE_PLA, PLA_BP_EN, 0x0000);
		generic_ocp_write(tp, 0xf800, 0xff, sizeof(pla_patch_b),
				  pla_patch_b, MCU_TYPE_PLA);
		ocp_write_word(tp, MCU_TYPE_PLA, 0xfc26, 0x8000);
		ocp_write_word(tp, MCU_TYPE_PLA, 0xfc28, 0x1154);
		ocp_write_word(tp, MCU_TYPE_PLA, 0xfc2a, 0x1606);
		ocp_write_word(tp, MCU_TYPE_PLA, 0xfc2c, 0x155a);
		ocp_write_word(tp, MCU_TYPE_PLA, 0xfc2e, 0x0080);
		ocp_write_word(tp, MCU_TYPE_PLA, 0xfc30, 0x033c);
		ocp_write_word(tp, MCU_TYPE_PLA, 0xfc32, 0x01a0);
		ocp_write_word(tp, MCU_TYPE_PLA, 0xfc34, 0x0794);
		ocp_write_word(tp, MCU_TYPE_PLA, 0xfc36, 0x0000);
		ocp_write_word(tp, MCU_TYPE_PLA, PLA_BP_EN, 0x007f);

		ocp_write_word(tp, MCU_TYPE_PLA, 0xd388, 0x08ca);
	} else if (tp->version == RTL_VER_05) {
		u32 ocp_data;
		static u8 usb_patch_c[] = {
			0x08, 0xe0, 0x0a, 0xe0,
			0x14, 0xe0, 0x2e, 0xe0,
			0x3a, 0xe0, 0x41, 0xe0,
			0x70, 0xe0, 0x7b, 0xe0,
			0x02, 0xc5, 0x00, 0xbd,
			0x38, 0x3b, 0xdb, 0x49,
			0x04, 0xf1, 0x06, 0xc3,
			0x00, 0xbb, 0x5a, 0x02,
			0x05, 0xc4, 0x03, 0xc3,
			0x00, 0xbb, 0xa4, 0x04,
			0x7e, 0x02, 0x30, 0xd4,
			0x30, 0x18, 0x18, 0xc1,
			0x0c, 0xe8, 0x17, 0xc6,
			0xc7, 0x65, 0xd0, 0x49,
			0x05, 0xf0, 0x32, 0x48,
			0x02, 0xc2, 0x00, 0xba,
			0x3e, 0x16, 0x02, 0xc2,
			0x00, 0xba, 0x48, 0x16,
			0x02, 0xb4, 0x09, 0xc2,
			0x40, 0x99, 0x0e, 0x48,
			0x42, 0x98, 0x42, 0x70,
			0x8e, 0x49, 0xfe, 0xf1,
			0x02, 0xb0, 0x80, 0xff,
			0xc0, 0xd4, 0xe4, 0x40,
			0x20, 0xd4, 0x0c, 0xc0,
			0x00, 0x63, 0xb5, 0x49,
			0x0c, 0xc0, 0x30, 0x18,
			0x06, 0xc1, 0xed, 0xef,
			0xf8, 0xc7, 0x02, 0xc0,
			0x00, 0xb8, 0xd0, 0x10,
			0xe4, 0x4b, 0x00, 0xd8,
			0x07, 0xc3, 0x70, 0x61,
			0x12, 0x48, 0x70, 0x89,
			0x02, 0xc3, 0x00, 0xbb,
			0x9c, 0x15, 0x20, 0xd4,
			0x2b, 0xc5, 0xa0, 0x77,
			0x00, 0x1c, 0xa0, 0x9c,
			0x28, 0xc5, 0xa0, 0x64,
			0xc0, 0x48, 0xc1, 0x48,
			0xc2, 0x48, 0xa0, 0x8c,
			0xb1, 0x64, 0xc0, 0x48,
			0xb1, 0x8c, 0x20, 0xc5,
			0xa0, 0x64, 0x40, 0x48,
			0x41, 0x48, 0xc2, 0x48,
			0xa0, 0x8c, 0x19, 0xc5,
			0xa4, 0x64, 0x44, 0x48,
			0xa4, 0x8c, 0xb1, 0x64,
			0x40, 0x48, 0xb1, 0x8c,
			0x14, 0xc4, 0x80, 0x73,
			0x13, 0xc4, 0x82, 0x9b,
			0x11, 0x1b, 0x80, 0x9b,
			0x0c, 0xc5, 0xa0, 0x64,
			0x40, 0x48, 0x41, 0x48,
			0x42, 0x48, 0xa0, 0x8c,
			0x05, 0xc5, 0xa0, 0x9f,
			0x02, 0xc5, 0x00, 0xbd,
			0x6c, 0x3a, 0x1e, 0xfc,
			0x10, 0xd8, 0x86, 0xd4,
			0xf8, 0xcb, 0x20, 0xe4,
			0x0a, 0xc0, 0x16, 0x61,
			0x91, 0x48, 0x16, 0x89,
			0x07, 0xc0, 0x11, 0x19,
			0x0c, 0x89, 0x02, 0xc1,
			0x00, 0xb9, 0x02, 0x06,
			0x00, 0xd4, 0x40, 0xb4,
			0xfe, 0xc0, 0x16, 0x61,
			0x91, 0x48, 0x16, 0x89,
			0xfb, 0xc0, 0x11, 0x19,
			0x0c, 0x89, 0x02, 0xc1,
			0x00, 0xb9, 0xd2, 0x05 };
		static u8 pla_patch_c[] = {
			0x08, 0xe0, 0xea, 0xe0,
			0xf2, 0xe0, 0x04, 0xe1,
			0x06, 0xe1, 0x08, 0xe1,
			0x40, 0xe1, 0xf4, 0xe1,
			0x14, 0xc2, 0x40, 0x73,
			0xba, 0x48, 0x40, 0x9b,
			0x11, 0xc2, 0x40, 0x73,
			0xb0, 0x49, 0x17, 0xf0,
			0xbf, 0x49, 0x03, 0xf1,
			0x09, 0xc5, 0x00, 0xbd,
			0xb1, 0x49, 0x11, 0xf0,
			0xb1, 0x48, 0x40, 0x9b,
			0x02, 0xc2, 0x00, 0xba,
			0xde, 0x18, 0x00, 0xe0,
			0x1e, 0xfc, 0xbc, 0xc0,
			0xf0, 0xc0, 0xde, 0xe8,
			0x00, 0x80, 0x00, 0x20,
			0x2c, 0x75, 0xd4, 0x49,
			0x12, 0xf1, 0x32, 0xe0,
			0xf8, 0xc2, 0x46, 0x71,
			0xf7, 0xc2, 0x40, 0x73,
			0xbe, 0x49, 0x03, 0xf1,
			0xf5, 0xc7, 0x02, 0xe0,
			0xf2, 0xc7, 0x4f, 0x30,
			0x26, 0x62, 0xa1, 0x49,
			0xf0, 0xf1, 0x22, 0x72,
			0xa0, 0x49, 0xed, 0xf1,
			0x25, 0x25, 0x18, 0x1f,
			0x97, 0x30, 0x91, 0x30,
			0x36, 0x9a, 0x2c, 0x75,
			0x3c, 0xc3, 0x60, 0x73,
			0xb1, 0x49, 0x0d, 0xf1,
			0xdc, 0x21, 0xbc, 0x25,
			0x30, 0xc6, 0xc0, 0x77,
			0x04, 0x13, 0x21, 0xf0,
			0x03, 0x13, 0x22, 0xf0,
			0x02, 0x13, 0x23, 0xf0,
			0x01, 0x13, 0x24, 0xf0,
			0x08, 0x13, 0x08, 0xf1,
			0x2e, 0x73, 0xba, 0x21,
			0xbd, 0x25, 0x05, 0x13,
			0x03, 0xf1, 0x24, 0xc5,
			0x00, 0xbd, 0xd4, 0x49,
			0x03, 0xf1, 0x1c, 0xc5,
			0x00, 0xbd, 0xc4, 0xc6,
			0xc6, 0x67, 0x2e, 0x75,
			0xd7, 0x22, 0xdd, 0x26,
			0x05, 0x15, 0x1b, 0xf0,
			0x14, 0xc6, 0x00, 0xbe,
			0x13, 0xc5, 0x00, 0xbd,
			0x12, 0xc5, 0x00, 0xbd,
			0xf1, 0x49, 0xfb, 0xf1,
			0xef, 0xe7, 0xf4, 0x49,
			0xfa, 0xf1, 0xec, 0xe7,
			0xf3, 0x49, 0xf7, 0xf1,
			0xe9, 0xe7, 0xf2, 0x49,
			0xf4, 0xf1, 0xe6, 0xe7,
			0xb6, 0xc0, 0x50, 0x14,
			0x90, 0x13, 0xbc, 0x13,
			0xf2, 0x14, 0x00, 0xa0,
			0xa0, 0xd1, 0x00, 0x00,
			0xc0, 0x75, 0xd0, 0x49,
			0x46, 0xf0, 0x26, 0x72,
			0xa7, 0x49, 0x43, 0xf0,
			0x22, 0x72, 0x25, 0x25,
			0x20, 0x1f, 0x97, 0x30,
			0x91, 0x30, 0x40, 0x73,
			0xf3, 0xc4, 0x1c, 0x40,
			0x04, 0xf0, 0xd7, 0x49,
			0x05, 0xf1, 0x37, 0xe0,
			0x53, 0x48, 0xc0, 0x9d,
			0x08, 0x02, 0x40, 0x66,
			0x64, 0x27, 0x06, 0x16,
			0x30, 0xf1, 0x46, 0x63,
			0x3b, 0x13, 0x2d, 0xf1,
			0x34, 0x9b, 0x18, 0x1b,
			0x93, 0x30, 0x2b, 0xc3,
			0x10, 0x1c, 0x2b, 0xe8,
			0x01, 0x14, 0x25, 0xf1,
			0x00, 0x1d, 0x26, 0x1a,
			0x8a, 0x30, 0x22, 0x73,
			0xb5, 0x25, 0x0e, 0x0b,
			0x00, 0x1c, 0x2c, 0xe8,
			0x1f, 0xc7, 0x27, 0x40,
			0x1a, 0xf1, 0x38, 0xe8,
			0x32, 0x1f, 0x8f, 0x30,
			0x08, 0x1b, 0x24, 0xe8,
			0x36, 0x72, 0x46, 0x77,
			0x00, 0x17, 0x0d, 0xf0,
			0x13, 0xc3, 0x1f, 0x40,
			0x03, 0xf1, 0x00, 0x1f,
			0x46, 0x9f, 0x44, 0x77,
			0x9f, 0x44, 0x5f, 0x44,
			0x17, 0xe8, 0x0a, 0xc7,
			0x27, 0x40, 0x05, 0xf1,
			0x02, 0xc3, 0x00, 0xbb,
			0xbe, 0x1a, 0x74, 0x14,
			0xff, 0xc7, 0x00, 0xbf,
			0xb8, 0xcd, 0xff, 0xff,
			0x02, 0x0c, 0x54, 0xa5,
			0xdc, 0xa5, 0x2f, 0x40,
			0x05, 0xf1, 0x00, 0x14,
			0xfa, 0xf1, 0x01, 0x1c,
			0x02, 0xe0, 0x00, 0x1c,
			0x80, 0xff, 0xb0, 0x49,
			0x04, 0xf0, 0x01, 0x0b,
			0xd3, 0xa1, 0x03, 0xe0,
			0x02, 0x0b, 0xd3, 0xa5,
			0x27, 0x31, 0x20, 0x37,
			0x02, 0x0b, 0xd3, 0xa5,
			0x27, 0x31, 0x20, 0x37,
			0x00, 0x13, 0xfb, 0xf1,
			0x80, 0xff, 0x22, 0x73,
			0xb5, 0x25, 0x18, 0x1e,
			0xde, 0x30, 0xd9, 0x30,
			0x64, 0x72, 0x11, 0x1e,
			0x68, 0x23, 0x16, 0x31,
			0x80, 0xff, 0x08, 0xc2,
			0x40, 0x73, 0x3a, 0x48,
			0x40, 0x9b, 0x06, 0xff,
			0x02, 0xc6, 0x00, 0xbe,
			0xcc, 0x17, 0x1e, 0xfc,
			0x2c, 0x75, 0xdc, 0x21,
			0xbc, 0x25, 0x04, 0x13,
			0x0b, 0xf0, 0x03, 0x13,
			0x09, 0xf0, 0x02, 0x13,
			0x07, 0xf0, 0x01, 0x13,
			0x05, 0xf0, 0x08, 0x13,
			0x03, 0xf0, 0x04, 0xc3,
			0x00, 0xbb, 0x03, 0xc3,
			0x00, 0xbb, 0x50, 0x17,
			0x3a, 0x17, 0x02, 0xc6,
			0x00, 0xbe, 0x00, 0x00,
			0x02, 0xc6, 0x00, 0xbe,
			0x00, 0x00, 0x33, 0xc5,
			0xa0, 0x74, 0xc0, 0x49,
			0x1f, 0xf0, 0x30, 0xc5,
			0xa0, 0x73, 0x00, 0x13,
			0x04, 0xf1, 0xa2, 0x73,
			0x00, 0x13, 0x14, 0xf0,
			0x28, 0xc5, 0xa0, 0x74,
			0xc8, 0x49, 0x1b, 0xf1,
			0x26, 0xc5, 0xa0, 0x76,
			0xa2, 0x74, 0x01, 0x06,
			0x20, 0x37, 0xa0, 0x9e,
			0xa2, 0x9c, 0x1e, 0xc5,
			0xa2, 0x73, 0x23, 0x40,
			0x10, 0xf8, 0x04, 0xf3,
			0xa0, 0x73, 0x33, 0x40,
			0x0c, 0xf8, 0x15, 0xc5,
			0xa0, 0x74, 0x41, 0x48,
			0xa0, 0x9c, 0x14, 0xc5,
			0xa0, 0x76, 0x62, 0x48,
			0xe0, 0x48, 0xa0, 0x9e,
			0x10, 0xc6, 0x00, 0xbe,
			0x0a, 0xc5, 0xa0, 0x74,
			0x48, 0x48, 0xa0, 0x9c,
			0x0b, 0xc5, 0x20, 0x1e,
			0xa0, 0x9e, 0xe5, 0x48,
			0xa0, 0x9e, 0xf0, 0xe7,
			0xbc, 0xc0, 0xc8, 0xd2,
			0xcc, 0xd2, 0x28, 0xe4,
			0xfa, 0x01, 0xf0, 0xc0,
			0x18, 0x89, 0x00, 0x1d,
			0x4a, 0xc3, 0x66, 0x62,
			0xa0, 0x49, 0x06, 0xf0,
			0x40, 0xc0, 0x02, 0x71,
			0x60, 0x99, 0x3e, 0xc1,
			0x03, 0xe0, 0x3b, 0xc0,
			0x3c, 0xc1, 0x02, 0x99,
			0x00, 0x61, 0x67, 0x11,
			0x3d, 0xf1, 0x69, 0x33,
			0x33, 0xc0, 0x28, 0x40,
			0xf7, 0xf1, 0x34, 0xc0,
			0x00, 0x19, 0x81, 0x1b,
			0x8d, 0xe8, 0x31, 0xc0,
			0x04, 0x1a, 0x84, 0x1b,
			0x89, 0xe8, 0x7e, 0xe8,
			0xa3, 0x49, 0xfe, 0xf0,
			0x2b, 0xc0, 0x7a, 0xe8,
			0xa1, 0x48, 0x28, 0xc0,
			0x84, 0x1b, 0x80, 0xe8,
			0x00, 0x1d, 0x69, 0x33,
			0x00, 0x1e, 0x01, 0x06,
			0xff, 0x18, 0x30, 0x40,
			0xfd, 0xf1, 0x1f, 0xc0,
			0x00, 0x76, 0x2e, 0x40,
			0xf7, 0xf1, 0x21, 0x48,
			0x19, 0xc0, 0x84, 0x1b,
			0x71, 0xe8, 0x7a, 0xc0,
			0x65, 0xe8, 0xa1, 0x49,
			0xfd, 0xf0, 0x11, 0xc0,
			0x00, 0x1a, 0x84, 0x1b,
			0x69, 0xe8, 0x5e, 0xe8,
			0xa5, 0x49, 0xfe, 0xf0,
			0x09, 0xc0, 0x01, 0x19,
			0x81, 0x1b, 0x62, 0xe8,
			0x4d, 0xe0, 0xb8, 0x0b,
			0x50, 0xe8, 0x83, 0x00,
			0x82, 0x00, 0x20, 0xb4,
			0x10, 0xd8, 0x84, 0xd4,
			0x88, 0xd3, 0xfc, 0xc0,
			0x4d, 0xe8, 0x48, 0x33,
			0xf6, 0xc0, 0x00, 0x61,
			0x9c, 0x20, 0x9c, 0x24,
			0xd0, 0x49, 0x04, 0xf0,
			0x04, 0x11, 0x02, 0xf1,
			0x03, 0xe0, 0x00, 0x11,
			0x06, 0xf1, 0x58, 0xc0,
			0x00, 0x61, 0x92, 0x48,
			0x00, 0x89, 0x32, 0xe0,
			0x06, 0x11, 0x06, 0xf1,
			0x51, 0xc0, 0x00, 0x61,
			0x11, 0x48, 0x00, 0x89,
			0x2b, 0xe0, 0x05, 0x11,
			0x08, 0xf1, 0x4a, 0xc0,
			0x00, 0x61, 0x91, 0x49,
			0x04, 0xf0, 0x91, 0x48,
			0x00, 0x89, 0x11, 0xe0,
			0xd6, 0xc0, 0x00, 0x61,
			0x98, 0x20, 0x98, 0x24,
			0x25, 0x11, 0x1c, 0xf1,
			0x3e, 0xc0, 0x24, 0xe8,
			0x95, 0x49, 0x18, 0xf0,
			0xcc, 0xc0, 0x00, 0x61,
			0x98, 0x20, 0x98, 0x24,
			0x25, 0x11, 0x12, 0xf1,
			0x33, 0xc0, 0x00, 0x61,
			0x92, 0x49, 0x0e, 0xf1,
			0x12, 0x48, 0x00, 0x89,
			0x2b, 0xc0, 0x00, 0x19,
			0x00, 0x89, 0x29, 0xc0,
			0x01, 0x89, 0x25, 0xc0,
			0x0f, 0xe8, 0x23, 0xc0,
			0x12, 0x48, 0x81, 0x1b,
			0x15, 0xe8, 0xbb, 0xc3,
			0x66, 0x62, 0xa0, 0x49,
			0x04, 0xf0, 0x64, 0x71,
			0xb0, 0xc0, 0x02, 0x99,
			0x02, 0xc0, 0x00, 0xb8,
			0xd6, 0x07, 0x13, 0xc4,
			0x84, 0x98, 0x00, 0x1b,
			0x86, 0x8b, 0x86, 0x73,
			0xbf, 0x49, 0xfe, 0xf1,
			0x80, 0x71, 0x82, 0x72,
			0x80, 0xff, 0x09, 0xc4,
			0x84, 0x98, 0x80, 0x99,
			0x82, 0x9a, 0x86, 0x8b,
			0x86, 0x73, 0xbf, 0x49,
			0xfe, 0xf1, 0x80, 0xff,
			0x08, 0xea, 0x10, 0xd4,
			0x30, 0xd4, 0x10, 0xc0,
			0x12, 0xe8, 0x8a, 0xd3,
			0x00, 0xd8, 0x02, 0xc0,
			0x00, 0xb8, 0xe0, 0x08,
			0x00, 0x00, 0x00, 0x00 };

		ocp_data = ocp_read_word(tp, MCU_TYPE_USB, 0xcfca);
		ocp_data &= ~0x4000;
		ocp_write_word(tp, MCU_TYPE_USB, 0xcfca, ocp_data);

		r8153_pre_ram_code(tp, 0x8146, 0x7001);
		sram_write(tp, 0xb820, 0x0290);
		sram_write(tp, 0xa012, 0x0000);
		sram_write(tp, 0xa014, 0x2c04);
		ocp_write_word(tp, MCU_TYPE_PLA, 0xb438, 0x2c07);
		ocp_write_word(tp, MCU_TYPE_PLA, 0xb438, 0x2c0a);
		ocp_write_word(tp, MCU_TYPE_PLA, 0xb438, 0x2c0d);
		ocp_write_word(tp, MCU_TYPE_PLA, 0xb438, 0xa240);
		ocp_write_word(tp, MCU_TYPE_PLA, 0xb438, 0xa104);
		ocp_write_word(tp, MCU_TYPE_PLA, 0xb438, 0x292d);
		ocp_write_word(tp, MCU_TYPE_PLA, 0xb438, 0x8620);
		ocp_write_word(tp, MCU_TYPE_PLA, 0xb438, 0xa480);
		ocp_write_word(tp, MCU_TYPE_PLA, 0xb438, 0x2a2c);
		ocp_write_word(tp, MCU_TYPE_PLA, 0xb438, 0x8480);
		ocp_write_word(tp, MCU_TYPE_PLA, 0xb438, 0xa101);
		ocp_write_word(tp, MCU_TYPE_PLA, 0xb438, 0x2a36);
		ocp_write_word(tp, MCU_TYPE_PLA, 0xb438, 0xd056);
		ocp_write_word(tp, MCU_TYPE_PLA, 0xb438, 0x2223);
		sram_write(tp, 0xa01a, 0x0000);
		sram_write(tp, 0xa006, 0x0222);
		sram_write(tp, 0xa004, 0x0a35);
		sram_write(tp, 0xa002, 0x0a2b);
		sram_write(tp, 0xa000, 0xf92c);
		sram_write(tp, 0xb820, 0x0210);
		r8153_post_ram_code(tp, 0x8146);

		r8153_wdt1_end(tp);
		r8153_clear_bp(tp);

		ocp_write_word(tp, MCU_TYPE_USB, USB_BP_EN, 0x0000);
		generic_ocp_write(tp, 0xf800, 0xff, sizeof(usb_patch_c),
				  usb_patch_c, MCU_TYPE_USB);
		ocp_write_word(tp, MCU_TYPE_USB, 0xfc26, 0xa000);
		ocp_write_word(tp, MCU_TYPE_USB, 0xfc28, 0x3b34);
		ocp_write_word(tp, MCU_TYPE_USB, 0xfc2a, 0x027c);
		ocp_write_word(tp, MCU_TYPE_USB, 0xfc2c, 0x162c);
		ocp_write_word(tp, MCU_TYPE_USB, 0xfc2e, 0x10ce);
		ocp_write_word(tp, MCU_TYPE_USB, 0xfc30, 0x1578);
		ocp_write_word(tp, MCU_TYPE_USB, 0xfc32, 0x3a28);
		ocp_write_word(tp, MCU_TYPE_USB, 0xfc34, 0x05f8);
		ocp_write_word(tp, MCU_TYPE_USB, 0xfc36, 0x05c8);
		if (ocp_read_byte(tp, MCU_TYPE_USB, 0xcfef) & 1)
			ocp_write_word(tp, MCU_TYPE_USB, USB_BP_EN, 0x00ff);
		else
			ocp_write_word(tp, MCU_TYPE_USB, USB_BP_EN, 0x00ef);

		ocp_write_word(tp, MCU_TYPE_PLA, PLA_BP_EN, 0x0000);
		generic_ocp_write(tp, 0xf800, 0xff, sizeof(pla_patch_c),
				  pla_patch_c, MCU_TYPE_PLA);
		ocp_write_word(tp, MCU_TYPE_PLA, 0xfc26, 0x8000);
		ocp_write_word(tp, MCU_TYPE_PLA, 0xfc28, 0x1306);
		ocp_write_word(tp, MCU_TYPE_PLA, 0xfc2a, 0x17ca);
		ocp_write_word(tp, MCU_TYPE_PLA, 0xfc2c, 0x171e);
		ocp_write_word(tp, MCU_TYPE_PLA, 0xfc2e, 0x0000);
		ocp_write_word(tp, MCU_TYPE_PLA, 0xfc30, 0x0000);
		ocp_write_word(tp, MCU_TYPE_PLA, 0xfc32, 0x01b4);
		ocp_write_word(tp, MCU_TYPE_PLA, 0xfc34, 0x07d4);
		ocp_write_word(tp, MCU_TYPE_PLA, 0xfc36, 0x0894);
		ocp_write_word(tp, MCU_TYPE_PLA, PLA_BP_EN, 0x00e7);

		ocp_write_word(tp, MCU_TYPE_PLA, 0xd388, 0x08ca);

		ocp_data = ocp_read_word(tp, MCU_TYPE_USB, 0xcfca);
		ocp_data |= 0x4000;
		ocp_write_word(tp, MCU_TYPE_USB, 0xcfca, ocp_data);
	} else if (tp->version == RTL_VER_06) {
		static u8 usb_patch_d[] = {
			0x08, 0xe0, 0x0e, 0xe0,
			0x11, 0xe0, 0x24, 0xe0,
			0x30, 0xe0, 0x38, 0xe0,
			0x3a, 0xe0, 0x3c, 0xe0,
			0x1e, 0xc3, 0x70, 0x61,
			0x12, 0x48, 0x70, 0x89,
			0x02, 0xc3, 0x00, 0xbb,
			0x02, 0x17, 0x31, 0x19,
			0x02, 0xc3, 0x00, 0xbb,
			0x44, 0x14, 0x30, 0x18,
			0x11, 0xc1, 0x05, 0xe8,
			0x10, 0xc6, 0x02, 0xc2,
			0x00, 0xba, 0x94, 0x17,
			0x02, 0xb4, 0x09, 0xc2,
			0x40, 0x99, 0x0e, 0x48,
			0x42, 0x98, 0x42, 0x70,
			0x8e, 0x49, 0xfe, 0xf1,
			0x02, 0xb0, 0x80, 0xff,
			0xc0, 0xd4, 0xe4, 0x40,
			0x20, 0xd4, 0x0c, 0xc0,
			0x00, 0x63, 0xb5, 0x49,
			0x0c, 0xc0, 0x30, 0x18,
			0x06, 0xc1, 0xed, 0xef,
			0xf8, 0xc7, 0x02, 0xc0,
			0x00, 0xb8, 0x38, 0x12,
			0xe4, 0x4b, 0x00, 0xd8,
			0x0c, 0x61, 0x95, 0x48,
			0x96, 0x48, 0x92, 0x48,
			0x93, 0x48, 0x0c, 0x89,
			0x02, 0xc0, 0x00, 0xb8,
			0x0e, 0x06, 0x02, 0xc5,
			0x00, 0xbd, 0x00, 0x00,
			0x02, 0xc1, 0x00, 0xb9,
			0x00, 0x00, 0x02, 0xc1,
			0x00, 0xb9, 0x00, 0x00 };

		r8153_pre_ram_code(tp, 0x8146, 0x7002);
		sram_write(tp, 0xb820, 0x0290);
		sram_write(tp, 0xa012, 0x0000);
		sram_write(tp, 0xa014, 0x2c04);
		ocp_write_word(tp, MCU_TYPE_PLA, 0xb438, 0x2c07);
		ocp_write_word(tp, MCU_TYPE_PLA, 0xb438, 0x2c07);
		ocp_write_word(tp, MCU_TYPE_PLA, 0xb438, 0x2c07);
		ocp_write_word(tp, MCU_TYPE_PLA, 0xb438, 0xa240);
		ocp_write_word(tp, MCU_TYPE_PLA, 0xb438, 0xa104);
		ocp_write_word(tp, MCU_TYPE_PLA, 0xb438, 0x2944);
		sram_write(tp, 0xa01a, 0x0000);
		sram_write(tp, 0xa006, 0x0fff);
		sram_write(tp, 0xa004, 0x0fff);
		sram_write(tp, 0xa002, 0x0fff);
		sram_write(tp, 0xa000, 0x1943);
		sram_write(tp, 0xb820, 0x0210);
		r8153_post_ram_code(tp, 0x8146);

		r8153_clear_bp(tp);

		ocp_write_word(tp, MCU_TYPE_USB, USB_BP_EN, 0x0000);
		generic_ocp_write(tp, 0xf800, 0xff, sizeof(usb_patch_d),
				  usb_patch_d, MCU_TYPE_USB);
		ocp_write_word(tp, MCU_TYPE_USB, 0xfc26, 0xa000);
		ocp_write_word(tp, MCU_TYPE_USB, 0xfc28, 0x16de);
		ocp_write_word(tp, MCU_TYPE_USB, 0xfc2a, 0x1442);
		ocp_write_word(tp, MCU_TYPE_USB, 0xfc2c, 0x1792);
		ocp_write_word(tp, MCU_TYPE_USB, 0xfc2e, 0x1236);
		ocp_write_word(tp, MCU_TYPE_USB, 0xfc30, 0x0606);
		ocp_write_word(tp, MCU_TYPE_USB, 0xfc32, 0x0000);
		ocp_write_word(tp, MCU_TYPE_USB, 0xfc34, 0x0000);
		ocp_write_word(tp, MCU_TYPE_USB, 0xfc36, 0x0000);
		if (ocp_read_byte(tp, MCU_TYPE_USB, 0xcfef) & 1)
			ocp_write_word(tp, MCU_TYPE_USB, USB_BP_EN, 0x001b);
		else
			ocp_write_word(tp, MCU_TYPE_USB, USB_BP_EN, 0x001a);
	}
}

static void r8153b_firmware(struct r8152 *tp)
{
/*
	r8153b_clear_bp(tp, MCU_TYPE_PLA);
	r8153b_clear_bp(tp, MCU_TYPE_USB);
*/
}

static void r8153b_ups_flags_w0w1(struct r8152 *tp, u32 set, u32 clear)
{
	u32 ocp_data;

	ocp_data = ocp_read_dword(tp, MCU_TYPE_USB, USB_UPS_FLAGS);
	ocp_data &= ~clear;
	ocp_data |= set;
	ocp_write_dword(tp, MCU_TYPE_USB, USB_UPS_FLAGS, ocp_data);
}

static void r8153_aldps_en(struct r8152 *tp, bool enable)
{
	u16 data;

	data = ocp_reg_read(tp, OCP_POWER_CFG);
	if (enable) {
		data |= EN_ALDPS;
		ocp_reg_write(tp, OCP_POWER_CFG, data);
	} else {
		int i;

		data &= ~EN_ALDPS;
		ocp_reg_write(tp, OCP_POWER_CFG, data);
		for (i = 0; i < 20; i++) {
			usleep_range(1000, 2000);
			if (ocp_read_word(tp, MCU_TYPE_PLA, 0xe000) & 0x0100)
				break;
		}
	}
}

static void r8153b_aldps_en(struct r8152 *tp, bool enable)
{
	r8153_aldps_en(tp, enable);

	if (enable)
		r8153b_ups_flags_w0w1(tp, UPS_FLAGS_EN_ALDPS, 0);
	else
		r8153b_ups_flags_w0w1(tp, 0, UPS_FLAGS_EN_ALDPS);
}

static void r8153_eee_en(struct r8152 *tp, bool enable)
{
	u32 ocp_data;
	u16 config;

	ocp_data = ocp_read_word(tp, MCU_TYPE_PLA, PLA_EEE_CR);
	config = ocp_reg_read(tp, OCP_EEE_CFG);

	if (enable) {
		ocp_data |= EEE_RX_EN | EEE_TX_EN;
		config |= EEE10_EN;
	} else {
		ocp_data &= ~(EEE_RX_EN | EEE_TX_EN);
		config &= ~EEE10_EN;
	}

	ocp_write_word(tp, MCU_TYPE_PLA, PLA_EEE_CR, ocp_data);
	ocp_reg_write(tp, OCP_EEE_CFG, config);
}

static void r8153b_eee_en(struct r8152 *tp, bool enable)
{
	r8153_eee_en(tp, enable);

	if (enable)
		r8153b_ups_flags_w0w1(tp, UPS_FLAGS_EN_EEE, 0);
	else
		r8153b_ups_flags_w0w1(tp, 0, UPS_FLAGS_EN_EEE);
}

static void r8153b_enable_fc(struct r8152 *tp)
{
	r8152b_enable_fc(tp);
	r8153b_ups_flags_w0w1(tp, UPS_FLAGS_EN_FLOW_CTR, 0);
}

static void r8153_hw_phy_cfg(struct r8152 *tp)
{
	u32 ocp_data;
	u16 data;

	/* disable ALDPS before updating the PHY parameters */
	r8153_aldps_en(tp, false);

	/* disable EEE before updating the PHY parameters */
	r8153_eee_en(tp, false);
	ocp_reg_write(tp, OCP_EEE_ADV, 0);

	r8153_firmware(tp);

	if (tp->version == RTL_VER_03) {
		data = ocp_reg_read(tp, OCP_EEE_CFG);
		data &= ~CTAP_SHORT_EN;
		ocp_reg_write(tp, OCP_EEE_CFG, data);
	}

	data = ocp_reg_read(tp, OCP_POWER_CFG);
	data |= EEE_CLKDIV_EN;
	ocp_reg_write(tp, OCP_POWER_CFG, data);

	data = ocp_reg_read(tp, OCP_DOWN_SPEED);
	data |= EN_10M_BGOFF;
	ocp_reg_write(tp, OCP_DOWN_SPEED, data);
	data = ocp_reg_read(tp, OCP_POWER_CFG);
	data |= EN_10M_PLLOFF;
	ocp_reg_write(tp, OCP_POWER_CFG, data);
	sram_write(tp, SRAM_IMPEDANCE, 0x0b13);

	ocp_data = ocp_read_word(tp, MCU_TYPE_PLA, PLA_PHY_PWR);
	ocp_data |= PFM_PWM_SWITCH;
	ocp_write_word(tp, MCU_TYPE_PLA, PLA_PHY_PWR, ocp_data);

	/* Enable LPF corner auto tune */
	sram_write(tp, SRAM_LPF_CFG, 0xf70f);

	/* Adjust 10M Amplitude */
	sram_write(tp, SRAM_10M_AMP1, 0x00af);
	sram_write(tp, SRAM_10M_AMP2, 0x0208);

	r8153_eee_en(tp, true);
	ocp_reg_write(tp, OCP_EEE_ADV, MDIO_EEE_1000T | MDIO_EEE_100TX);

	r8153_aldps_en(tp, true);
	r8152b_enable_fc(tp);

	set_bit(PHY_RESET, &tp->flags);
}

static u32 r8152_efuse_read(struct r8152 *tp, u8 addr)
{
	u32 ocp_data;

	ocp_write_word(tp, MCU_TYPE_PLA, PLA_EFUSE_CMD, EFUSE_READ_CMD | addr);
	ocp_data = ocp_read_word(tp, MCU_TYPE_PLA, PLA_EFUSE_CMD);
	ocp_data = (ocp_data & EFUSE_DATA_BIT16) << 9;	/* data of bit16 */
	ocp_data |= ocp_read_word(tp, MCU_TYPE_PLA, PLA_EFUSE_DATA);

	return ocp_data;
}

static void r8153b_hw_phy_cfg(struct r8152 *tp)
{
	u32 ocp_data, ups_flags = 0;
	u16 data;

	/* disable ALDPS before updating the PHY parameters */
	r8153b_aldps_en(tp, false);

	/* disable EEE before updating the PHY parameters */
	r8153b_eee_en(tp, false);
	ocp_reg_write(tp, OCP_EEE_ADV, 0);

	r8153b_firmware(tp);

	data = sram_read(tp, SRAM_GREEN_CFG);
	data |= GREEN_ETH_EN | R_TUNE_EN;
	sram_write(tp, SRAM_GREEN_CFG, data);
	data = ocp_reg_read(tp, OCP_NCTL_CFG);
	data |= PGA_RETURN_EN;
	ocp_reg_write(tp, OCP_NCTL_CFG, data);
	ups_flags |= UPS_FLAGS_EN_GREEN;

	/* ADC Bias Calibration:
	 * read efuse offset 0x7d to get a 17-bit data. Remove the dummy/fake
	 * bit (bit3) to rebuild the real 16-bit data. Write the data to the
	 * ADC ioffset.
	 */
	ocp_data = r8152_efuse_read(tp, 0x7d);
	data = (u16)(((ocp_data & 0x1fff0) >> 1) | (ocp_data & 0x7));
	if (data != 0xffff)
		ocp_reg_write(tp, OCP_ADC_IOFFSET, data);

	/* ups mode tx-link-pulse timing adjustment:
	 * rg_saw_cnt = OCP reg 0xC426 Bit[13:0]
	 * swr_cnt_1ms_ini = 16000000 / rg_saw_cnt
	 */
	ocp_data = ocp_reg_read(tp, 0xc426);
	ocp_data &= 0x3fff;
	if (ocp_data) {
		u32 swr_cnt_1ms_ini;

		swr_cnt_1ms_ini = (16000000 / ocp_data) & SAW_CNT_1MS_MASK;
		ocp_data = ocp_read_word(tp, MCU_TYPE_USB, USB_UPS_CFG);
		ocp_data = (ocp_data & ~SAW_CNT_1MS_MASK) | swr_cnt_1ms_ini;
		ocp_write_word(tp, MCU_TYPE_USB, USB_UPS_CFG, ocp_data);
	}

	ocp_data = ocp_read_word(tp, MCU_TYPE_PLA, PLA_PHY_PWR);
	ocp_data |= PFM_PWM_SWITCH;
	ocp_write_word(tp, MCU_TYPE_PLA, PLA_PHY_PWR, ocp_data);

	/* Advnace EEE */
	if (!r8153_patch_request(tp, true)) {
		data = ocp_reg_read(tp, OCP_POWER_CFG);
		data |= EEE_CLKDIV_EN;
		ocp_reg_write(tp, OCP_POWER_CFG, data);

		data = ocp_reg_read(tp, OCP_DOWN_SPEED);
		data |= EN_EEE_CMODE | EN_EEE_1000 | EN_EEE_100 | EN_10M_CLKDIV;
		ocp_reg_write(tp, OCP_DOWN_SPEED, data);

		ocp_reg_write(tp, OCP_SYSCLK_CFG, 0);
		ocp_reg_write(tp, OCP_SYSCLK_CFG, clk_div_expo(5));

		ups_flags |= UPS_FLAGS_EN_10M_CKDIV | UPS_FLAGS_250M_CKDIV |
			     UPS_FLAGS_EN_EEE_CKDIV | UPS_FLAGS_EEE_CMOD_LV_EN |
			     UPS_FLAGS_EEE_PLLOFF_GIGA;

		r8153_patch_request(tp, false);
	}

	r8153b_ups_flags_w0w1(tp, ups_flags, 0);

	r8153b_eee_en(tp, true);
	ocp_reg_write(tp, OCP_EEE_ADV, MDIO_EEE_1000T | MDIO_EEE_100TX);

	r8153b_aldps_en(tp, true);
	r8153b_enable_fc(tp);

	set_bit(PHY_RESET, &tp->flags);
}

static void r8153_first_init(struct r8152 *tp)
{
	u32 ocp_data;
	int i;

	rxdy_gated_en(tp, true);
	r8153_teredo_off(tp);

	ocp_data = ocp_read_dword(tp, MCU_TYPE_PLA, PLA_RCR);
	ocp_data &= ~RCR_ACPT_ALL;
	ocp_write_dword(tp, MCU_TYPE_PLA, PLA_RCR, ocp_data);

	rtl8152_nic_reset(tp);
	rtl_reset_bmu(tp);

	ocp_data = ocp_read_byte(tp, MCU_TYPE_PLA, PLA_OOB_CTRL);
	ocp_data &= ~NOW_IS_OOB;
	ocp_write_byte(tp, MCU_TYPE_PLA, PLA_OOB_CTRL, ocp_data);

	ocp_data = ocp_read_word(tp, MCU_TYPE_PLA, PLA_SFF_STS_7);
	ocp_data &= ~MCU_BORW_EN;
	ocp_write_word(tp, MCU_TYPE_PLA, PLA_SFF_STS_7, ocp_data);

	for (i = 0; i < 1000; i++) {
		ocp_data = ocp_read_byte(tp, MCU_TYPE_PLA, PLA_OOB_CTRL);
		if (ocp_data & LINK_LIST_READY)
			break;
		usleep_range(1000, 2000);
	}

	ocp_data = ocp_read_word(tp, MCU_TYPE_PLA, PLA_SFF_STS_7);
	ocp_data |= RE_INIT_LL;
	ocp_write_word(tp, MCU_TYPE_PLA, PLA_SFF_STS_7, ocp_data);

	for (i = 0; i < 1000; i++) {
		ocp_data = ocp_read_byte(tp, MCU_TYPE_PLA, PLA_OOB_CTRL);
		if (ocp_data & LINK_LIST_READY)
			break;
		usleep_range(1000, 2000);
	}

	rtl_rx_vlan_en(tp, tp->netdev->features & NETIF_F_HW_VLAN_CTAG_RX);

	ocp_data = tp->netdev->mtu + VLAN_ETH_HLEN + CRC_SIZE;
	ocp_write_word(tp, MCU_TYPE_PLA, PLA_RMS, ocp_data);
	ocp_write_byte(tp, MCU_TYPE_PLA, PLA_MTPS, MTPS_JUMBO);

	ocp_data = ocp_read_word(tp, MCU_TYPE_PLA, PLA_TCR0);
	ocp_data |= TCR0_AUTO_FIFO;
	ocp_write_word(tp, MCU_TYPE_PLA, PLA_TCR0, ocp_data);

	rtl8152_nic_reset(tp);

	/* rx share fifo credit full threshold */
	ocp_write_dword(tp, MCU_TYPE_PLA, PLA_RXFIFO_CTRL0, RXFIFO_THR1_NORMAL);
	ocp_write_word(tp, MCU_TYPE_PLA, PLA_RXFIFO_CTRL1, RXFIFO_THR2_NORMAL);
	ocp_write_word(tp, MCU_TYPE_PLA, PLA_RXFIFO_CTRL2, RXFIFO_THR3_NORMAL);
	/* TX share fifo free credit full threshold */
	ocp_write_dword(tp, MCU_TYPE_PLA, PLA_TXFIFO_CTRL, TXFIFO_THR_NORMAL2);

	switch (tp->version) {
	case RTL_VER_08:
	case RTL_VER_09:
		ocp_write_dword(tp, MCU_TYPE_USB, USB_RX_BUF_TH, RX_THR_B);
		break;

	default:
		break;
	}

	/* rx aggregation */
	ocp_data = ocp_read_word(tp, MCU_TYPE_USB, USB_USB_CTRL);
	ocp_data &= ~(RX_AGG_DISABLE | RX_ZERO_EN);
	ocp_write_word(tp, MCU_TYPE_USB, USB_USB_CTRL, ocp_data);
}

static void r8153_enter_oob(struct r8152 *tp)
{
	u32 ocp_data;
	int i;

	ocp_data = ocp_read_byte(tp, MCU_TYPE_PLA, PLA_OOB_CTRL);
	ocp_data &= ~NOW_IS_OOB;
	ocp_write_byte(tp, MCU_TYPE_PLA, PLA_OOB_CTRL, ocp_data);

	rtl_disable(tp);
	rtl_reset_bmu(tp);

	for (i = 0; i < 1000; i++) {
		ocp_data = ocp_read_byte(tp, MCU_TYPE_PLA, PLA_OOB_CTRL);
		if (ocp_data & LINK_LIST_READY)
			break;
		usleep_range(1000, 2000);
	}

	ocp_data = ocp_read_word(tp, MCU_TYPE_PLA, PLA_SFF_STS_7);
	ocp_data |= RE_INIT_LL;
	ocp_write_word(tp, MCU_TYPE_PLA, PLA_SFF_STS_7, ocp_data);

	for (i = 0; i < 1000; i++) {
		ocp_data = ocp_read_byte(tp, MCU_TYPE_PLA, PLA_OOB_CTRL);
		if (ocp_data & LINK_LIST_READY)
			break;
		usleep_range(1000, 2000);
	}

	ocp_data = tp->netdev->mtu + VLAN_ETH_HLEN + CRC_SIZE;
	ocp_write_word(tp, MCU_TYPE_PLA, PLA_RMS, ocp_data);

	switch (tp->version) {
	case RTL_VER_03:
	case RTL_VER_04:
	case RTL_VER_05:
	case RTL_VER_06:
		ocp_data = ocp_read_word(tp, MCU_TYPE_PLA, PLA_TEREDO_CFG);
		ocp_data &= ~TEREDO_WAKE_MASK;
		ocp_write_word(tp, MCU_TYPE_PLA, PLA_TEREDO_CFG, ocp_data);
		break;

	case RTL_VER_08:
	case RTL_VER_09:
		/* Clear teredo wake event. bit[15:8] is the teredo wakeup
		 * type. Set it to zero. bits[7:0] are the W1C bits about
		 * the events. Set them to all 1 to clear them.
		 */
		ocp_write_word(tp, MCU_TYPE_PLA, PLA_TEREDO_WAKE_BASE, 0x00ff);
		break;

	default:
		break;
	}

	rtl_rx_vlan_en(tp, true);

	ocp_data = ocp_read_word(tp, MCU_TYPE_PLA, PAL_BDC_CR);
	ocp_data |= ALDPS_PROXY_MODE;
	ocp_write_word(tp, MCU_TYPE_PLA, PAL_BDC_CR, ocp_data);

	ocp_data = ocp_read_byte(tp, MCU_TYPE_PLA, PLA_OOB_CTRL);
	ocp_data |= NOW_IS_OOB | DIS_MCU_CLROOB;
	ocp_write_byte(tp, MCU_TYPE_PLA, PLA_OOB_CTRL, ocp_data);

	rxdy_gated_en(tp, false);

	ocp_data = ocp_read_dword(tp, MCU_TYPE_PLA, PLA_RCR);
	ocp_data |= RCR_APM | RCR_AM | RCR_AB;
	ocp_write_dword(tp, MCU_TYPE_PLA, PLA_RCR, ocp_data);
}

static void rtl8153_disable(struct r8152 *tp)
{
	tp->rtl_ops.aldps_enable(tp, false);
	rtl_disable(tp);
	rtl_reset_bmu(tp);
	tp->rtl_ops.aldps_enable(tp, true);
	usb_enable_lpm(tp->udev);
}

static int rtl8152_set_speed(struct r8152 *tp, u8 autoneg, u16 speed, u8 duplex)
{
	u16 bmcr, anar, gbcr;
	enum spd_duplex speed_duplex;
	int ret = 0;

	anar = r8152_mdio_read(tp, MII_ADVERTISE);
	anar &= ~(ADVERTISE_10HALF | ADVERTISE_10FULL |
		  ADVERTISE_100HALF | ADVERTISE_100FULL);
	if (tp->mii.supports_gmii) {
		gbcr = r8152_mdio_read(tp, MII_CTRL1000);
		gbcr &= ~(ADVERTISE_1000FULL | ADVERTISE_1000HALF);
	} else {
		gbcr = 0;
	}

	if (autoneg == AUTONEG_DISABLE) {
		if (speed == SPEED_10) {
			bmcr = 0;
			anar |= ADVERTISE_10HALF | ADVERTISE_10FULL;
			speed_duplex = FORCE_10M_HALF;
		} else if (speed == SPEED_100) {
			bmcr = BMCR_SPEED100;
			anar |= ADVERTISE_100HALF | ADVERTISE_100FULL;
			speed_duplex = FORCE_100M_HALF;
		} else if (speed == SPEED_1000 && tp->mii.supports_gmii) {
			bmcr = BMCR_SPEED1000;
			gbcr |= ADVERTISE_1000FULL | ADVERTISE_1000HALF;
			speed_duplex = NWAY_1000M_FULL;
		} else {
			ret = -EINVAL;
			goto out;
		}

		if (duplex == DUPLEX_FULL) {
			bmcr |= BMCR_FULLDPLX;
			if (speed != SPEED_1000)
				speed_duplex++;
		}
	} else {
		if (speed == SPEED_10) {
			if (duplex == DUPLEX_FULL) {
				anar |= ADVERTISE_10HALF | ADVERTISE_10FULL;
				speed_duplex = NWAY_10M_FULL;
			} else {
				anar |= ADVERTISE_10HALF;
				speed_duplex = NWAY_10M_HALF;
			}
		} else if (speed == SPEED_100) {
			if (duplex == DUPLEX_FULL) {
				anar |= ADVERTISE_10HALF | ADVERTISE_10FULL;
				anar |= ADVERTISE_100HALF | ADVERTISE_100FULL;
				speed_duplex = NWAY_100M_FULL;
			} else {
				anar |= ADVERTISE_10HALF;
				anar |= ADVERTISE_100HALF;
				speed_duplex = NWAY_100M_HALF;
			}
		} else if (speed == SPEED_1000 && tp->mii.supports_gmii) {
			if (duplex == DUPLEX_FULL) {
				anar |= ADVERTISE_10HALF | ADVERTISE_10FULL;
				anar |= ADVERTISE_100HALF | ADVERTISE_100FULL;
				gbcr |= ADVERTISE_1000FULL | ADVERTISE_1000HALF;
			} else {
				anar |= ADVERTISE_10HALF;
				anar |= ADVERTISE_100HALF;
				gbcr |= ADVERTISE_1000HALF;
			}
			speed_duplex = NWAY_1000M_FULL;
		} else {
			ret = -EINVAL;
			goto out;
		}

		bmcr = BMCR_ANENABLE | BMCR_ANRESTART;
	}

	if (test_and_clear_bit(PHY_RESET, &tp->flags))
		bmcr |= BMCR_RESET;

	if (tp->mii.supports_gmii)
		r8152_mdio_write(tp, MII_CTRL1000, gbcr);

	r8152_mdio_write(tp, MII_ADVERTISE, anar);
	r8152_mdio_write(tp, MII_BMCR, bmcr);

	switch (tp->version) {
	case RTL_VER_08:
	case RTL_VER_09:
		r8153b_ups_flags_w0w1(tp, ups_flags_speed(speed_duplex),
				      UPS_FLAGS_SPEED_MASK);
		break;

	default:
		break;
	}

	if (bmcr & BMCR_RESET) {
		int i;

		for (i = 0; i < 50; i++) {
			msleep(20);
			if ((r8152_mdio_read(tp, MII_BMCR) & BMCR_RESET) == 0)
				break;
		}
	}

out:
	return ret;
}

static void rtl8152_up(struct r8152 *tp)
{
	if (test_bit(RTL8152_UNPLUG, &tp->flags))
		return;

	r8152_aldps_en(tp, false);
	r8152b_exit_oob(tp);
	r8152_aldps_en(tp, true);
}

static void rtl8152_down(struct r8152 *tp)
{
	if (test_bit(RTL8152_UNPLUG, &tp->flags)) {
		rtl_drop_queued_tx(tp);
		return;
	}

	r8152_power_cut_en(tp, false);
	r8152_aldps_en(tp, false);
	r8152b_enter_oob(tp);
	r8152_aldps_en(tp, true);
	if (tp->version == RTL_VER_01)
		rtl8152_set_speed(tp, AUTONEG_ENABLE, SPEED_10, DUPLEX_FULL);
}

static void rtl8153_up(struct r8152 *tp)
{
	if (test_bit(RTL8152_UNPLUG, &tp->flags))
		return;

	tp->rtl_ops.u1u2_enable(tp, false);
	tp->rtl_ops.aldps_enable(tp, false);
	r8153_first_init(tp);
	tp->rtl_ops.aldps_enable(tp, true);
	tp->rtl_ops.u2p3_enable(tp, true);
	tp->rtl_ops.u1u2_enable(tp, true);
	usb_enable_lpm(tp->udev);
}

static void rtl8153_down(struct r8152 *tp)
{
	if (test_bit(RTL8152_UNPLUG, &tp->flags)) {
		rtl_drop_queued_tx(tp);
		return;
	}

	tp->rtl_ops.u1u2_enable(tp, false);
	tp->rtl_ops.u2p3_enable(tp, false);
	tp->rtl_ops.power_cut_en(tp, false);
	tp->rtl_ops.aldps_enable(tp, false);
	r8153_enter_oob(tp);
	tp->rtl_ops.aldps_enable(tp, true);
}

static bool rtl8152_in_nway(struct r8152 *tp)
{
	u16 nway_state;

	ocp_write_word(tp, MCU_TYPE_PLA, PLA_OCP_GPHY_BASE, 0x2000);
	tp->ocp_base = 0x2000;
	ocp_write_byte(tp, MCU_TYPE_PLA, 0xb014, 0x4c);		/* phy state */
	nway_state = ocp_read_word(tp, MCU_TYPE_PLA, 0xb01a);

	/* bit 15: TXDIS_STATE, bit 14: ABD_STATE */
	if (nway_state & 0xc000)
		return false;
	else
		return true;
}

static bool rtl8153_in_nway(struct r8152 *tp)
{
	u16 phy_state = ocp_reg_read(tp, OCP_PHY_STATE) & 0xff;

	if (phy_state == TXDIS_STATE || phy_state == ABD_STATE)
		return false;
	else
		return true;
}

static void set_carrier(struct r8152 *tp)
{
	struct net_device *netdev = tp->netdev;
	u8 speed;

	speed = rtl8152_get_speed(tp);

	if (speed & LINK_STATUS) {
		if (!netif_carrier_ok(netdev)) {
			tp->rtl_ops.enable(tp);
			set_bit(RTL8152_SET_RX_MODE, &tp->flags);
			napi_disable(&tp->napi);
			netif_carrier_on(netdev);
			rtl_start_rx(tp);
			napi_enable(&tp->napi);
		}
	} else {
		if (netif_carrier_ok(netdev)) {
			netif_carrier_off(netdev);
			napi_disable(&tp->napi);
			tp->rtl_ops.disable(tp);
			napi_enable(&tp->napi);
		}
	}
}

static inline void __rtl_work_func(struct r8152 *tp)
{
	/* If the device is unplugged or !netif_running(), the workqueue
	 * doesn't need to wake the device, and could return directly.
	 */
	if (test_bit(RTL8152_UNPLUG, &tp->flags) || !netif_running(tp->netdev))
		return;

	if (usb_autopm_get_interface(tp->intf) < 0)
		return;

	if (!test_bit(WORK_ENABLE, &tp->flags))
		goto out1;

	if (!mutex_trylock(&tp->control)) {
		schedule_delayed_work(&tp->schedule, 0);
		goto out1;
	}

	if (test_and_clear_bit(RTL8152_LINK_CHG, &tp->flags))
		set_carrier(tp);

	if (test_bit(RTL8152_SET_RX_MODE, &tp->flags))
		_rtl8152_set_rx_mode(tp->netdev);

	/* don't schedule napi before linking */
	if (test_and_clear_bit(SCHEDULE_NAPI, &tp->flags) &&
	    netif_carrier_ok(tp->netdev))
		napi_schedule(&tp->napi);

	mutex_unlock(&tp->control);

out1:
	usb_autopm_put_interface(tp->intf);
}

static inline void __rtl_hw_phy_work_func(struct r8152 *tp)
{
	if (test_bit(RTL8152_UNPLUG, &tp->flags))
		return;

	if (usb_autopm_get_interface(tp->intf) < 0)
		return;

	mutex_lock(&tp->control);

	tp->rtl_ops.hw_phy_cfg(tp);

	rtl8152_set_speed(tp, tp->autoneg, tp->speed, tp->duplex);

	mutex_unlock(&tp->control);

	usb_autopm_put_interface(tp->intf);
}

#if LINUX_VERSION_CODE < KERNEL_VERSION(2, 6, 20)

static void rtl_work_func_t(void *data)
{
	struct r8152 *tp = (struct r8152 *)data;

	__rtl_work_func(tp);
}

static void rtl_hw_phy_work_func_t(void *data)
{
	struct r8152 *tp = (struct r8152 *)data;

	__rtl_hw_phy_work_func(tp);
}

#else

static void rtl_work_func_t(struct work_struct *work)
{
	struct r8152 *tp = container_of(work, struct r8152, schedule.work);

	__rtl_work_func(tp);
}

static void rtl_hw_phy_work_func_t(struct work_struct *work)
{
	struct r8152 *tp = container_of(work, struct r8152, hw_phy_work.work);

	__rtl_hw_phy_work_func(tp);
}

#endif

static int rtk_disable_diag(struct r8152 *tp)
{
	tp->rtk_enable_diag--;
	ocp_write_word(tp, MCU_TYPE_PLA, PLA_OCP_GPHY_BASE, tp->ocp_base);
	netif_info(tp, drv, tp->netdev, "disable rtk diag %d\n",
		   tp->rtk_enable_diag);
	mutex_unlock(&tp->control);
	usb_autopm_put_interface(tp->intf);

	return 0;
}

static int rtl8152_open(struct net_device *netdev)
{
	struct r8152 *tp = netdev_priv(netdev);
	int res = 0;

	if (unlikely(tp->rtk_enable_diag))
		return -EBUSY;

	res = alloc_all_mem(tp);
	if (res)
		goto out;
	pr_info("%s : memory allocation success!\n", __func__);

	res = usb_autopm_get_interface(tp->intf);
	if (res < 0) {
		free_all_mem(tp);
		goto out;
	}

	mutex_lock(&tp->control);

	tp->rtl_ops.up(tp);

	netif_carrier_off(netdev);
	netif_start_queue(netdev);
	set_bit(WORK_ENABLE, &tp->flags);

	res = usb_submit_urb(tp->intr_urb, GFP_KERNEL);
	if (res) {
		if (res == -ENODEV)
			netif_device_detach(tp->netdev);
		netif_warn(tp, ifup, netdev, "intr_urb submit failed: %d\n",
			   res);
		free_all_mem(tp);
	} else {
		napi_enable(&tp->napi);
	}

	mutex_unlock(&tp->control);

	usb_autopm_put_interface(tp->intf);

out:
	pr_info("%s : end of function!\n", __func__);
	return res;
}

static int rtl8152_close(struct net_device *netdev)
{
	struct r8152 *tp = netdev_priv(netdev);
	int res = 0;
	int timeleft = -1;

	clear_bit(WORK_ENABLE, &tp->flags);
	usb_kill_urb(tp->intr_urb);
	cancel_delayed_work_sync(&tp->schedule);
	netif_stop_queue(netdev);

	if (unlikely(tp->rtk_enable_diag)) {
		netif_err(tp, drv, tp->netdev, "rtk diag isn't disabled\n");
		rtk_disable_diag(tp);
	}
	napi_disable(&tp->napi);
	pr_info("%s : napi is disabled\n", __func__);

	res = usb_autopm_get_interface(tp->intf);
	if (res < 0 || test_bit(RTL8152_UNPLUG, &tp->flags)) {
		rtl_drop_queued_tx(tp);
		rtl_stop_rx(tp);
	} else {
		mutex_lock(&tp->control);

		tp->rtl_ops.down(tp);
#if defined(RTL8152_S5_WOL) && defined(CONFIG_PM)
		res = rtl_s5_wol(tp);
#endif
		mutex_unlock(&tp->control);

		usb_autopm_put_interface(tp->intf);
	}
	timeleft = wait_event_interruptible_timeout(tp->bottom_half_wait_q,
					tp->bottom_half_event, (tp->bottom_half_wait_time)*HZ);
	pr_info("%s : wait for end of rx_bottom , timeleft = %d\n", __func__, timeleft);

	free_all_mem(tp);

	return res;
}

static void rtl_tally_reset(struct r8152 *tp)
{
	u32 ocp_data;

	ocp_data = ocp_read_word(tp, MCU_TYPE_PLA, PLA_RSTTALLY);
	ocp_data |= TALLY_RESET;
	ocp_write_word(tp, MCU_TYPE_PLA, PLA_RSTTALLY, ocp_data);
}

static void r8152b_init(struct r8152 *tp)
{
	u32 ocp_data;
	u16 data;

	if (test_bit(RTL8152_UNPLUG, &tp->flags))
		return;

#if 0
	/* Clear EP3 Fifo before using interrupt transfer */
	if (ocp_read_byte(tp, MCU_TYPE_USB, 0xb963) & 0x80) {
		ocp_write_byte(tp, MCU_TYPE_USB, 0xb963, 0x08);
		ocp_write_byte(tp, MCU_TYPE_USB, 0xb963, 0x40);
		ocp_write_byte(tp, MCU_TYPE_USB, 0xb963, 0x00);
		ocp_write_byte(tp, MCU_TYPE_USB, 0xb968, 0x00);
		ocp_write_word(tp, MCU_TYPE_USB, 0xb010, 0x00e0);
		ocp_write_byte(tp, MCU_TYPE_USB, 0xb963, 0x04);
	}
#endif

	data = r8152_mdio_read(tp, MII_BMCR);
	if (data & BMCR_PDOWN) {
		data &= ~BMCR_PDOWN;
		r8152_mdio_write(tp, MII_BMCR, data);
	}

	r8152_aldps_en(tp, false);

	if (tp->version == RTL_VER_01) {
		ocp_data = ocp_read_word(tp, MCU_TYPE_PLA, PLA_LED_FEATURE);
		ocp_data &= ~LED_MODE_MASK;
		ocp_write_word(tp, MCU_TYPE_PLA, PLA_LED_FEATURE, ocp_data);
	}

	r8152_power_cut_en(tp, false);

	ocp_data = ocp_read_word(tp, MCU_TYPE_PLA, PLA_PHY_PWR);
	ocp_data |= TX_10M_IDLE_EN | PFM_PWM_SWITCH;
	ocp_write_word(tp, MCU_TYPE_PLA, PLA_PHY_PWR, ocp_data);
	ocp_data = ocp_read_dword(tp, MCU_TYPE_PLA, PLA_MAC_PWR_CTRL);
	ocp_data &= ~MCU_CLK_RATIO_MASK;
	ocp_data |= MCU_CLK_RATIO | D3_CLK_GATED_EN;
	ocp_write_dword(tp, MCU_TYPE_PLA, PLA_MAC_PWR_CTRL, ocp_data);
	ocp_data = GPHY_STS_MSK | SPEED_DOWN_MSK |
		   SPDWN_RXDV_MSK | SPDWN_LINKCHG_MSK;
	ocp_write_word(tp, MCU_TYPE_PLA, PLA_GPHY_INTR_IMR, ocp_data);

	ocp_data = ocp_read_word(tp, MCU_TYPE_USB, USB_USB_TIMER);
	ocp_data |= BIT(15);
	ocp_write_word(tp, MCU_TYPE_USB, USB_USB_TIMER, ocp_data);
	ocp_write_word(tp, MCU_TYPE_USB, 0xcbfc, 0x03e8);
	ocp_data &= ~BIT(15);
	ocp_write_word(tp, MCU_TYPE_USB, USB_USB_TIMER, ocp_data);

	rtl_tally_reset(tp);

	/* enable rx aggregation */
	ocp_data = ocp_read_word(tp, MCU_TYPE_USB, USB_USB_CTRL);
	ocp_data &= ~(RX_AGG_DISABLE | RX_ZERO_EN);
	ocp_write_word(tp, MCU_TYPE_USB, USB_USB_CTRL, ocp_data);
}

static void r8153_init(struct r8152 *tp)
{
	u32 ocp_data;
	u16 data;
	int i;

	if (test_bit(RTL8152_UNPLUG, &tp->flags))
		return;

	r8153_u1u2en(tp, false);

	for (i = 0; i < 500; i++) {
		if (ocp_read_word(tp, MCU_TYPE_PLA, PLA_BOOT_CTRL) &
		    AUTOLOAD_DONE)
			break;

		msleep(20);
		if (test_bit(RTL8152_UNPLUG, &tp->flags))
			break;
	}

	for (i = 0; i < 500; i++) {
		ocp_data = ocp_reg_read(tp, OCP_PHY_STATUS) & PHY_STAT_MASK;
		if (ocp_data == PHY_STAT_LAN_ON || ocp_data == PHY_STAT_PWRDN)
			break;
		msleep(20);
	}

	if (tp->version == RTL_VER_03 || tp->version == RTL_VER_04 ||
	    tp->version == RTL_VER_05)
		ocp_reg_write(tp, OCP_ADC_CFG, CKADSEL_L | ADC_EN | EN_EMI_L);

	data = r8152_mdio_read(tp, MII_BMCR);
	if (data & BMCR_PDOWN) {
		data &= ~BMCR_PDOWN;
		r8152_mdio_write(tp, MII_BMCR, data);
	}

	for (i = 0; i < 500; i++) {
		ocp_data = ocp_reg_read(tp, OCP_PHY_STATUS) & PHY_STAT_MASK;
		if (ocp_data == PHY_STAT_LAN_ON)
			break;
		msleep(20);
	}

	usb_disable_lpm(tp->udev);
	r8153_u2p3en(tp, false);

	if (tp->version == RTL_VER_04) {
		ocp_data = ocp_read_word(tp, MCU_TYPE_USB, USB_SSPHYLINK2);
		ocp_data &= ~pwd_dn_scale_mask;
		ocp_data |= pwd_dn_scale(96);
		ocp_write_word(tp, MCU_TYPE_USB, USB_SSPHYLINK2, ocp_data);

		ocp_data = ocp_read_byte(tp, MCU_TYPE_USB, USB_USB2PHY);
		ocp_data |= USB2PHY_L1 | USB2PHY_SUSPEND;
		ocp_write_byte(tp, MCU_TYPE_USB, USB_USB2PHY, ocp_data);
	} else if (tp->version == RTL_VER_05) {
		ocp_data = ocp_read_byte(tp, MCU_TYPE_PLA, PLA_DMY_REG0);
		ocp_data &= ~ECM_ALDPS;
		ocp_write_byte(tp, MCU_TYPE_PLA, PLA_DMY_REG0, ocp_data);

		ocp_data = ocp_read_byte(tp, MCU_TYPE_USB, USB_CSR_DUMMY1);
		if (ocp_read_word(tp, MCU_TYPE_USB, USB_BURST_SIZE) == 0)
			ocp_data &= ~DYNAMIC_BURST;
		else
			ocp_data |= DYNAMIC_BURST;
		ocp_write_byte(tp, MCU_TYPE_USB, USB_CSR_DUMMY1, ocp_data);
	} else if (tp->version == RTL_VER_06) {
		ocp_data = ocp_read_byte(tp, MCU_TYPE_USB, USB_CSR_DUMMY1);
		if (ocp_read_word(tp, MCU_TYPE_USB, USB_BURST_SIZE) == 0)
			ocp_data &= ~DYNAMIC_BURST;
		else
			ocp_data |= DYNAMIC_BURST;
		ocp_write_byte(tp, MCU_TYPE_USB, USB_CSR_DUMMY1, ocp_data);
	}

	ocp_data = ocp_read_byte(tp, MCU_TYPE_USB, USB_CSR_DUMMY2);
	ocp_data |= EP4_FULL_FC;
	ocp_write_byte(tp, MCU_TYPE_USB, USB_CSR_DUMMY2, ocp_data);

	ocp_data = ocp_read_word(tp, MCU_TYPE_USB, USB_WDT11_CTRL);
	ocp_data &= ~TIMER11_EN;
	ocp_write_word(tp, MCU_TYPE_USB, USB_WDT11_CTRL, ocp_data);

	ocp_data = ocp_read_word(tp, MCU_TYPE_PLA, PLA_LED_FEATURE);
	ocp_data &= ~LED_MODE_MASK;
	ocp_write_word(tp, MCU_TYPE_PLA, PLA_LED_FEATURE, ocp_data);

	ocp_data = FIFO_EMPTY_1FB | ROK_EXIT_LPM;
	if (tp->version == RTL_VER_04 && tp->udev->speed < USB_SPEED_SUPER)
		ocp_data |= LPM_TIMER_500MS;
	else
		ocp_data |= LPM_TIMER_500US;
	ocp_write_byte(tp, MCU_TYPE_USB, USB_LPM_CTRL, ocp_data);

	ocp_data = ocp_read_word(tp, MCU_TYPE_USB, USB_AFE_CTRL2);
	ocp_data &= ~SEN_VAL_MASK;
	ocp_data |= SEN_VAL_NORMAL | SEL_RXIDLE;
	ocp_write_word(tp, MCU_TYPE_USB, USB_AFE_CTRL2, ocp_data);

	ocp_write_word(tp, MCU_TYPE_USB, USB_CONNECT_TIMER, 0x0001);

	/* MAC clock speed down */
	ocp_write_word(tp, MCU_TYPE_PLA, PLA_MAC_PWR_CTRL, 0);
	ocp_write_word(tp, MCU_TYPE_PLA, PLA_MAC_PWR_CTRL2, 0);
	ocp_write_word(tp, MCU_TYPE_PLA, PLA_MAC_PWR_CTRL3, 0);
	ocp_write_word(tp, MCU_TYPE_PLA, PLA_MAC_PWR_CTRL4, 0);

	r8153_power_cut_en(tp, false);
	r8153_u1u2en(tp, true);
<<<<<<< HEAD
=======
	usb_enable_lpm(tp->udev);
>>>>>>> bd634aa6

	/* MAC clock speed down */
	ocp_write_word(tp, MCU_TYPE_PLA, PLA_MAC_PWR_CTRL, 0);
	ocp_write_word(tp, MCU_TYPE_PLA, PLA_MAC_PWR_CTRL2, 0);
	ocp_write_word(tp, MCU_TYPE_PLA, PLA_MAC_PWR_CTRL3, 0);
	ocp_write_word(tp, MCU_TYPE_PLA, PLA_MAC_PWR_CTRL4, 0);

	rtl_tally_reset(tp);
	r8153_u2p3en(tp, true);

	switch (tp->udev->speed) {
	case USB_SPEED_SUPER:
#if LINUX_VERSION_CODE >= KERNEL_VERSION(4, 6, 0)
	case USB_SPEED_SUPER_PLUS:
#endif
		tp->coalesce = COALESCE_SUPER;
		break;
	case USB_SPEED_HIGH:
		tp->coalesce = COALESCE_HIGH;
		break;
	default:
		tp->coalesce = COALESCE_SLOW;
		break;
	}
}

static void r8153b_init(struct r8152 *tp)
{
	u32 ocp_data;
	u16 data;
	int i;

	if (test_bit(RTL8152_UNPLUG, &tp->flags))
		return;

	r8153b_u1u2en(tp, false);

	for (i = 0; i < 500; i++) {
		if (ocp_read_word(tp, MCU_TYPE_PLA, PLA_BOOT_CTRL) &
		    AUTOLOAD_DONE)
			break;

		msleep(20);
		if (test_bit(RTL8152_UNPLUG, &tp->flags))
			break;
	}

	for (i = 0; i < 500; i++) {
		ocp_data = ocp_reg_read(tp, OCP_PHY_STATUS) & PHY_STAT_MASK;
		if (ocp_data == PHY_STAT_LAN_ON || ocp_data == PHY_STAT_PWRDN)
			break;
		msleep(20);
	}

	data = r8152_mdio_read(tp, MII_BMCR);
	if (data & BMCR_PDOWN) {
		data &= ~BMCR_PDOWN;
		r8152_mdio_write(tp, MII_BMCR, data);
	}

	for (i = 0; i < 500; i++) {
		ocp_data = ocp_reg_read(tp, OCP_PHY_STATUS) & PHY_STAT_MASK;
		if (ocp_data == PHY_STAT_LAN_ON)
			break;
		msleep(20);
	}

	r8153_u2p3en(tp, false);

	/* MSC timer = 0xfff * 8ms = 32760 ms */
	ocp_write_word(tp, MCU_TYPE_USB, USB_MSC_TIMER, 0x0fff);

	/* U1/U2/L1 idle timer. 500 us */
	ocp_write_word(tp, MCU_TYPE_USB, USB_U1U2_TIMER, 500);

	r8153B_power_cut_en(tp, false);
	r8153b_ups_en(tp, false);
	r8153b_queue_wake(tp, false);
	r8153b_u1u2en(tp, true);

	/* MAC clock speed down */
	ocp_data = ocp_read_word(tp, MCU_TYPE_PLA, PLA_MAC_PWR_CTRL2);
	ocp_data |= MAC_CLK_SPDWN_EN;
	ocp_write_word(tp, MCU_TYPE_PLA, PLA_MAC_PWR_CTRL2, ocp_data);

	rtl_tally_reset(tp);

	tp->coalesce = 15000;	/* 15 us */
}

static bool rtl_vendor_mode(struct usb_interface *intf)
{
	struct usb_host_interface *alt = intf->cur_altsetting;

	return alt->desc.bInterfaceClass == USB_CLASS_VENDOR_SPEC;
}

static int rtl8152_pre_reset(struct usb_interface *intf)
{
	struct r8152 *tp = usb_get_intfdata(intf);
	struct net_device *netdev;

	if (!tp)
		return 0;

	netdev = tp->netdev;
	if (!netif_running(netdev))
		return 0;

	napi_disable(&tp->napi);
	clear_bit(WORK_ENABLE, &tp->flags);
	usb_kill_urb(tp->intr_urb);
	cancel_delayed_work_sync(&tp->schedule);
	if (netif_carrier_ok(netdev)) {
		netif_stop_queue(netdev);
		mutex_lock(&tp->control);
		tp->rtl_ops.disable(tp);
		mutex_unlock(&tp->control);
	}

	return 0;
}

static int rtl8152_post_reset(struct usb_interface *intf)
{
	struct r8152 *tp = usb_get_intfdata(intf);
	struct net_device *netdev;

	if (!tp)
		return 0;

	netdev = tp->netdev;
	if (!netif_running(netdev))
		return 0;

	set_bit(WORK_ENABLE, &tp->flags);
	if (netif_carrier_ok(netdev)) {
		mutex_lock(&tp->control);
		tp->rtl_ops.enable(tp);
		rtl8152_set_rx_mode(netdev);
		mutex_unlock(&tp->control);
		netif_wake_queue(netdev);
	}

	napi_enable(&tp->napi);

	return 0;
}

static bool delay_autosuspend(struct r8152 *tp)
{
	bool sw_linking = !!netif_carrier_ok(tp->netdev);
	bool hw_linking = !!(rtl8152_get_speed(tp) & LINK_STATUS);

#if LINUX_VERSION_CODE < KERNEL_VERSION(2, 6, 36)
#define work_busy(x)	0
#endif
	/* This means a linking change occurs and the driver doesn't detect it,
	 * yet. If the driver has disabled tx/rx and hw is linking on, the
	 * device wouldn't wake up by receiving any packet.
	 */
	if (work_busy(&tp->schedule.work) || sw_linking != hw_linking)
		return true;

	/* If the linking down is occurred by nway, the device may miss the
	 * linking change event. And it wouldn't wake when linking on.
	 */
	if (!sw_linking && tp->rtl_ops.in_nway(tp))
		return true;
	else
		return false;
}

static int rtl8152_rumtime_suspend(struct r8152 *tp)
{
	struct net_device *netdev = tp->netdev;
	int ret = 0;

	if (netif_running(netdev) && test_bit(WORK_ENABLE, &tp->flags)) {
		u32 rcr = 0;

		if (delay_autosuspend(tp)) {
			ret = -EBUSY;
			goto out1;
		}

		if (netif_carrier_ok(netdev)) {
			u32 ocp_data;

			rcr = ocp_read_dword(tp, MCU_TYPE_PLA, PLA_RCR);
			ocp_data = rcr & ~RCR_ACPT_ALL;
			ocp_write_dword(tp, MCU_TYPE_PLA, PLA_RCR, ocp_data);
			rxdy_gated_en(tp, true);
			ocp_data = ocp_read_byte(tp, MCU_TYPE_PLA,
						 PLA_OOB_CTRL);
			if (!(ocp_data & RXFIFO_EMPTY)) {
				rxdy_gated_en(tp, false);
				ocp_write_dword(tp, MCU_TYPE_PLA, PLA_RCR, rcr);
				ret = -EBUSY;
				goto out1;
			}
		}

		clear_bit(WORK_ENABLE, &tp->flags);
		usb_kill_urb(tp->intr_urb);

		tp->rtl_ops.autosuspend_en(tp, true);

		if (netif_carrier_ok(netdev)) {
			napi_disable(&tp->napi);
			rtl_stop_rx(tp);
			rxdy_gated_en(tp, false);
			ocp_write_dword(tp, MCU_TYPE_PLA, PLA_RCR, rcr);
			napi_enable(&tp->napi);
		}
	}

	set_bit(SELECTIVE_SUSPEND, &tp->flags);

out1:
	return ret;
}

static int rtl8152_system_suspend(struct r8152 *tp)
{
	struct net_device *netdev = tp->netdev;
	int ret = 0;

	netif_device_detach(netdev);

	if (netif_running(netdev) && test_bit(WORK_ENABLE, &tp->flags)) {
		clear_bit(WORK_ENABLE, &tp->flags);
		usb_kill_urb(tp->intr_urb);
		napi_disable(&tp->napi);
		cancel_delayed_work_sync(&tp->schedule);
		tp->rtl_ops.down(tp);
		napi_enable(&tp->napi);
	}

	return ret;
}

static int rtl8152_suspend(struct usb_interface *intf, pm_message_t message)
{
	struct r8152 *tp = usb_get_intfdata(intf);
	int ret;

	mutex_lock(&tp->control);

	if (PMSG_IS_AUTO(message))
		ret = rtl8152_rumtime_suspend(tp);
	else
		ret = rtl8152_system_suspend(tp);

	mutex_unlock(&tp->control);

	return ret;
}

static int rtl8152_resume(struct usb_interface *intf)
{
	struct r8152 *tp = usb_get_intfdata(intf);

	mutex_lock(&tp->control);

	if (!test_bit(SELECTIVE_SUSPEND, &tp->flags))
		netif_device_attach(tp->netdev);

	if (netif_running(tp->netdev) && tp->netdev->flags & IFF_UP) {
		if (test_bit(SELECTIVE_SUSPEND, &tp->flags)) {
			tp->rtl_ops.autosuspend_en(tp, false);
			clear_bit(SELECTIVE_SUSPEND, &tp->flags);
			napi_disable(&tp->napi);
			set_bit(WORK_ENABLE, &tp->flags);
			if (netif_carrier_ok(tp->netdev))
				rtl_start_rx(tp);
			napi_enable(&tp->napi);
		} else {
			tp->rtl_ops.up(tp);
			netif_carrier_off(tp->netdev);
			set_bit(WORK_ENABLE, &tp->flags);
		}
		usb_submit_urb(tp->intr_urb, GFP_KERNEL);
	} else if (test_bit(SELECTIVE_SUSPEND, &tp->flags)) {
		if (tp->netdev->flags & IFF_UP)
			tp->rtl_ops.autosuspend_en(tp, false);
		clear_bit(SELECTIVE_SUSPEND, &tp->flags);
	}

	mutex_unlock(&tp->control);

	return 0;
}

static int rtl8152_reset_resume(struct usb_interface *intf)
{
	struct r8152 *tp = usb_get_intfdata(intf);

	clear_bit(SELECTIVE_SUSPEND, &tp->flags);
	tp->rtl_ops.init(tp);
	queue_delayed_work(system_long_wq, &tp->hw_phy_work, 0);
	set_ethernet_addr(tp);
	return rtl8152_resume(intf);
}

static void rtl8152_get_wol(struct net_device *dev, struct ethtool_wolinfo *wol)
{
	struct r8152 *tp = netdev_priv(dev);

	if (unlikely(tp->rtk_enable_diag))
		return;

	if (usb_autopm_get_interface(tp->intf) < 0)
		return;

	if (!rtl_can_wakeup(tp)) {
		wol->supported = 0;
		wol->wolopts = 0;
	} else {
		mutex_lock(&tp->control);
		wol->supported = WAKE_ANY;
		wol->wolopts = __rtl_get_wol(tp);
		mutex_unlock(&tp->control);
	}

	usb_autopm_put_interface(tp->intf);
}

static int rtl8152_set_wol(struct net_device *dev, struct ethtool_wolinfo *wol)
{
	struct r8152 *tp = netdev_priv(dev);
	int ret;

	if (!rtl_can_wakeup(tp))
		return -EOPNOTSUPP;

	if (wol->wolopts & ~WAKE_ANY)
		return -EINVAL;

	ret = usb_autopm_get_interface(tp->intf);
	if (ret < 0)
		goto out_set_wol;

	mutex_lock(&tp->control);

	__rtl_set_wol(tp, wol->wolopts);
	tp->saved_wolopts = wol->wolopts & WAKE_ANY;

	mutex_unlock(&tp->control);

	usb_autopm_put_interface(tp->intf);

out_set_wol:
	return ret;
}

static u32 rtl8152_get_msglevel(struct net_device *dev)
{
	struct r8152 *tp = netdev_priv(dev);

	return tp->msg_enable;
}

static void rtl8152_set_msglevel(struct net_device *dev, u32 value)
{
	struct r8152 *tp = netdev_priv(dev);

	tp->msg_enable = value;
}

static void rtl8152_get_drvinfo(struct net_device *netdev,
				struct ethtool_drvinfo *info)
{
	struct r8152 *tp = netdev_priv(netdev);

	strlcpy(info->driver, MODULENAME, sizeof(info->driver));
	strlcpy(info->version, DRIVER_VERSION, sizeof(info->version));
	usb_make_path(tp->udev, info->bus_info, sizeof(info->bus_info));
}

static
int rtl8152_get_settings(struct net_device *netdev, struct ethtool_cmd *cmd)
{
	struct r8152 *tp = netdev_priv(netdev);
	u16 bmcr, bmsr, ctrl1000 = 0, stat1000 = 0;
	int ret, advert;

	if (unlikely(tp->rtk_enable_diag))
		return -EBUSY;

	ret = usb_autopm_get_interface(tp->intf);
	if (ret < 0)
		goto out;

	cmd->supported =
	    (SUPPORTED_10baseT_Half | SUPPORTED_10baseT_Full |
	     SUPPORTED_100baseT_Half | SUPPORTED_100baseT_Full |
	     SUPPORTED_Autoneg | SUPPORTED_MII);
	if (tp->mii.supports_gmii)
		cmd->supported |= SUPPORTED_1000baseT_Full;

	/* only supports twisted-pair */
	cmd->port = PORT_MII;

	/* only supports internal transceiver */
	cmd->transceiver = XCVR_INTERNAL;
	cmd->phy_address = 32;
#if LINUX_VERSION_CODE > KERNEL_VERSION(2, 6, 30)
	cmd->mdio_support = ETH_MDIO_SUPPORTS_C22;
#endif
	cmd->advertising = ADVERTISED_MII;

	mutex_lock(&tp->control);

	bmcr = r8152_mdio_read(tp, MII_BMCR);
	bmsr = r8152_mdio_read(tp, MII_BMSR);
	if (tp->mii.supports_gmii) {
		ctrl1000 = r8152_mdio_read(tp, MII_CTRL1000);
		stat1000 = r8152_mdio_read(tp, MII_STAT1000);
	}

	advert = r8152_mdio_read(tp, MII_ADVERTISE);
	if (advert & ADVERTISE_10HALF)
		cmd->advertising |= ADVERTISED_10baseT_Half;
	if (advert & ADVERTISE_10FULL)
		cmd->advertising |= ADVERTISED_10baseT_Full;
	if (advert & ADVERTISE_100HALF)
		cmd->advertising |= ADVERTISED_100baseT_Half;
	if (advert & ADVERTISE_100FULL)
		cmd->advertising |= ADVERTISED_100baseT_Full;
	if (advert & ADVERTISE_PAUSE_CAP)
		cmd->advertising |= ADVERTISED_Pause;
	if (advert & ADVERTISE_PAUSE_ASYM)
		cmd->advertising |= ADVERTISED_Asym_Pause;
	if (tp->mii.supports_gmii) {
		if (ctrl1000 & ADVERTISE_1000HALF)
			cmd->advertising |= ADVERTISED_1000baseT_Half;
		if (ctrl1000 & ADVERTISE_1000FULL)
			cmd->advertising |= ADVERTISED_1000baseT_Full;
	}

#if LINUX_VERSION_CODE >= KERNEL_VERSION(2, 6, 31)
	if (bmsr & BMSR_ANEGCOMPLETE) {
		advert = r8152_mdio_read(tp, MII_LPA);
		if (advert & LPA_LPACK)
			cmd->lp_advertising |= ADVERTISED_Autoneg;
		if (advert & ADVERTISE_10HALF)
			cmd->lp_advertising |=
				ADVERTISED_10baseT_Half;
		if (advert & ADVERTISE_10FULL)
			cmd->lp_advertising |=
				ADVERTISED_10baseT_Full;
		if (advert & ADVERTISE_100HALF)
			cmd->lp_advertising |=
				ADVERTISED_100baseT_Half;
		if (advert & ADVERTISE_100FULL)
			cmd->lp_advertising |=
				ADVERTISED_100baseT_Full;

		if (tp->mii.supports_gmii) {
			if (stat1000 & LPA_1000HALF)
				cmd->lp_advertising |=
					ADVERTISED_1000baseT_Half;
			if (stat1000 & LPA_1000FULL)
				cmd->lp_advertising |=
					ADVERTISED_1000baseT_Full;
		}
	} else {
		cmd->lp_advertising = 0;
	}
#endif

	if (bmcr & BMCR_ANENABLE) {
		cmd->advertising |= ADVERTISED_Autoneg;
		cmd->autoneg = AUTONEG_ENABLE;
	} else {
		cmd->autoneg = AUTONEG_DISABLE;
	}

	if (netif_carrier_ok(tp->netdev)) {
		u8 speed = rtl8152_get_speed(tp);

		if (speed & _100bps)
			cmd->speed = SPEED_100;
		else if (speed & _10bps)
			cmd->speed = SPEED_10;
		else if (tp->mii.supports_gmii && (speed & _1000bps))
			cmd->speed = SPEED_1000;

		cmd->duplex = (speed & FULL_DUP) ? DUPLEX_FULL : DUPLEX_HALF;
	} else {
		cmd->speed = 0;
		cmd->duplex = 255;
	}

	mutex_unlock(&tp->control);

	usb_autopm_put_interface(tp->intf);

out:
	return ret;
}

static int rtl8152_set_settings(struct net_device *dev, struct ethtool_cmd *cmd)
{
	struct r8152 *tp = netdev_priv(dev);
	int ret;

	if (unlikely(tp->rtk_enable_diag))
		return -EBUSY;

	ret = usb_autopm_get_interface(tp->intf);
	if (ret < 0)
		goto out;

	mutex_lock(&tp->control);

	ret = rtl8152_set_speed(tp, cmd->autoneg, cmd->speed, cmd->duplex);
	if (!ret) {
		tp->autoneg = cmd->autoneg;
		tp->speed = cmd->speed;
		tp->duplex = cmd->duplex;
	}

	mutex_unlock(&tp->control);

	usb_autopm_put_interface(tp->intf);

out:
	return ret;
}

static const char rtl8152_gstrings[][ETH_GSTRING_LEN] = {
	"tx_packets",
	"rx_packets",
	"tx_errors",
	"rx_errors",
	"rx_missed",
	"align_errors",
	"tx_single_collisions",
	"tx_multi_collisions",
	"rx_unicast",
	"rx_broadcast",
	"rx_multicast",
	"tx_aborted",
	"tx_underrun",
};

#if LINUX_VERSION_CODE < KERNEL_VERSION(2, 6, 33)
static int rtl8152_get_sset_count(struct net_device *dev)
{
	return ARRAY_SIZE(rtl8152_gstrings);
}
#else
static int rtl8152_get_sset_count(struct net_device *dev, int sset)
{
	switch (sset) {
	case ETH_SS_STATS:
		return ARRAY_SIZE(rtl8152_gstrings);
	default:
		return -EOPNOTSUPP;
	}
}
#endif

static void rtl8152_get_ethtool_stats(struct net_device *dev,
				      struct ethtool_stats *stats, u64 *data)
{
	struct r8152 *tp = netdev_priv(dev);
	struct tally_counter tally;

	if (unlikely(tp->rtk_enable_diag))
		return;

	if (usb_autopm_get_interface(tp->intf) < 0)
		return;

	generic_ocp_read(tp, PLA_TALLYCNT, sizeof(tally), &tally, MCU_TYPE_PLA);

	usb_autopm_put_interface(tp->intf);

	data[0] = le64_to_cpu(tally.tx_packets);
	data[1] = le64_to_cpu(tally.rx_packets);
	data[2] = le64_to_cpu(tally.tx_errors);
	data[3] = le32_to_cpu(tally.rx_errors);
	data[4] = le16_to_cpu(tally.rx_missed);
	data[5] = le16_to_cpu(tally.align_errors);
	data[6] = le32_to_cpu(tally.tx_one_collision);
	data[7] = le32_to_cpu(tally.tx_multi_collision);
	data[8] = le64_to_cpu(tally.rx_unicast);
	data[9] = le64_to_cpu(tally.rx_broadcast);
	data[10] = le32_to_cpu(tally.rx_multicast);
	data[11] = le16_to_cpu(tally.tx_aborted);
	data[12] = le16_to_cpu(tally.tx_underrun);
}

static void rtl8152_get_strings(struct net_device *dev, u32 stringset, u8 *data)
{
	switch (stringset) {
	case ETH_SS_STATS:
		memcpy(data, *rtl8152_gstrings, sizeof(rtl8152_gstrings));
		break;
	}
}

#if LINUX_VERSION_CODE >= KERNEL_VERSION(3, 6, 0)
static int r8152_get_eee(struct r8152 *tp, struct ethtool_eee *eee)
{
	u32 ocp_data, lp, adv, supported = 0;
	u16 val;

	val = r8152_mmd_read(tp, MDIO_MMD_PCS, MDIO_PCS_EEE_ABLE);
	supported = mmd_eee_cap_to_ethtool_sup_t(val);

	val = r8152_mmd_read(tp, MDIO_MMD_AN, MDIO_AN_EEE_ADV);
	adv = mmd_eee_adv_to_ethtool_adv_t(val);

	val = r8152_mmd_read(tp, MDIO_MMD_AN, MDIO_AN_EEE_LPABLE);
	lp = mmd_eee_adv_to_ethtool_adv_t(val);

	ocp_data = ocp_read_word(tp, MCU_TYPE_PLA, PLA_EEE_CR);
	ocp_data &= EEE_RX_EN | EEE_TX_EN;

	eee->eee_enabled = !!ocp_data;
	eee->eee_active = !!(supported & adv & lp);
	eee->supported = supported;
	eee->advertised = adv;
	eee->lp_advertised = lp;

	return 0;
}

static int r8152_set_eee(struct r8152 *tp, struct ethtool_eee *eee)
{
	u16 val = ethtool_adv_to_mmd_eee_adv_t(eee->advertised);

	r8152_eee_en(tp, eee->eee_enabled);

	if (!eee->eee_enabled)
		val = 0;

	r8152_mmd_write(tp, MDIO_MMD_AN, MDIO_AN_EEE_ADV, val);

	return 0;
}

static int r8153_get_eee(struct r8152 *tp, struct ethtool_eee *eee)
{
	u32 ocp_data, lp, adv, supported = 0;
	u16 val;

	val = ocp_reg_read(tp, OCP_EEE_ABLE);
	supported = mmd_eee_cap_to_ethtool_sup_t(val);

	val = ocp_reg_read(tp, OCP_EEE_ADV);
	adv = mmd_eee_adv_to_ethtool_adv_t(val);

	val = ocp_reg_read(tp, OCP_EEE_LPABLE);
	lp = mmd_eee_adv_to_ethtool_adv_t(val);

	ocp_data = ocp_read_word(tp, MCU_TYPE_PLA, PLA_EEE_CR);
	ocp_data &= EEE_RX_EN | EEE_TX_EN;

	eee->eee_enabled = !!ocp_data;
	eee->eee_active = !!(supported & adv & lp);
	eee->supported = supported;
	eee->advertised = adv;
	eee->lp_advertised = lp;

	return 0;
}

static int r8153_set_eee(struct r8152 *tp, struct ethtool_eee *eee)
{
	u16 val = ethtool_adv_to_mmd_eee_adv_t(eee->advertised);

	r8153_eee_en(tp, eee->eee_enabled);

	if (!eee->eee_enabled)
		val = 0;

	ocp_reg_write(tp, OCP_EEE_ADV, val);

	return 0;
}

static int r8153b_set_eee(struct r8152 *tp, struct ethtool_eee *eee)
{
	u16 val = ethtool_adv_to_mmd_eee_adv_t(eee->advertised);

	r8153b_eee_en(tp, eee->eee_enabled);

	if (!eee->eee_enabled)
		val = 0;

	ocp_reg_write(tp, OCP_EEE_ADV, val);

	return 0;
}

static int
rtl_ethtool_get_eee(struct net_device *net, struct ethtool_eee *edata)
{
	struct r8152 *tp = netdev_priv(net);
	int ret;

	if (unlikely(tp->rtk_enable_diag))
		return -EBUSY;

	ret = usb_autopm_get_interface(tp->intf);
	if (ret < 0)
		goto out;

	mutex_lock(&tp->control);

	ret = tp->rtl_ops.eee_get(tp, edata);

	mutex_unlock(&tp->control);

	usb_autopm_put_interface(tp->intf);

out:
	return ret;
}

static int
rtl_ethtool_set_eee(struct net_device *net, struct ethtool_eee *edata)
{
	struct r8152 *tp = netdev_priv(net);
	int ret;

	if (unlikely(tp->rtk_enable_diag))
		return -EBUSY;

	ret = usb_autopm_get_interface(tp->intf);
	if (ret < 0)
		goto out;

	mutex_lock(&tp->control);

	ret = tp->rtl_ops.eee_set(tp, edata);
	if (!ret)
		ret = mii_nway_restart(&tp->mii);

	mutex_unlock(&tp->control);

	usb_autopm_put_interface(tp->intf);

out:
	return ret;
}
#endif /* LINUX_VERSION_CODE >= KERNEL_VERSION(3,6,0) */

static int rtl8152_nway_reset(struct net_device *dev)
{
	struct r8152 *tp = netdev_priv(dev);
	int ret;

	if (unlikely(tp->rtk_enable_diag))
		return -EBUSY;

	ret = usb_autopm_get_interface(tp->intf);
	if (ret < 0)
		goto out;

	mutex_lock(&tp->control);

	ret = mii_nway_restart(&tp->mii);

	mutex_unlock(&tp->control);

	usb_autopm_put_interface(tp->intf);

out:
	return ret;
}

static int rtl8152_get_coalesce(struct net_device *netdev,
				struct ethtool_coalesce *coalesce)
{
	struct r8152 *tp = netdev_priv(netdev);

	switch (tp->version) {
	case RTL_VER_01:
	case RTL_VER_02:
	case RTL_VER_07:
		return -EOPNOTSUPP;
	default:
		break;
	}

	coalesce->rx_coalesce_usecs = tp->coalesce;

	return 0;
}

static int rtl8152_set_coalesce(struct net_device *netdev,
				struct ethtool_coalesce *coalesce)
{
	struct r8152 *tp = netdev_priv(netdev);
	int ret;

	switch (tp->version) {
	case RTL_VER_01:
	case RTL_VER_02:
	case RTL_VER_07:
		return -EOPNOTSUPP;
	default:
		break;
	}

	if (coalesce->rx_coalesce_usecs > COALESCE_SLOW)
		return -EINVAL;

	ret = usb_autopm_get_interface(tp->intf);
	if (ret < 0)
		return ret;

	mutex_lock(&tp->control);

	if (tp->coalesce != coalesce->rx_coalesce_usecs) {
		tp->coalesce = coalesce->rx_coalesce_usecs;

		if (netif_running(tp->netdev) && netif_carrier_ok(netdev))
			r8153_set_rx_early_timeout(tp);
	}

	mutex_unlock(&tp->control);

	usb_autopm_put_interface(tp->intf);

	return ret;
}

static struct ethtool_ops ops = {
	.get_drvinfo = rtl8152_get_drvinfo,
	.get_settings = rtl8152_get_settings,
	.set_settings = rtl8152_set_settings,
	.get_link = ethtool_op_get_link,
	.nway_reset = rtl8152_nway_reset,
	.get_msglevel = rtl8152_get_msglevel,
	.set_msglevel = rtl8152_set_msglevel,
	.get_wol = rtl8152_get_wol,
	.set_wol = rtl8152_set_wol,
	.get_strings = rtl8152_get_strings,
	.get_sset_count = rtl8152_get_sset_count,
	.get_ethtool_stats = rtl8152_get_ethtool_stats,
#if LINUX_VERSION_CODE < KERNEL_VERSION(3, 3, 0)
	.get_tx_csum = ethtool_op_get_tx_csum,
	.set_tx_csum = ethtool_op_set_tx_csum,
	.get_sg = ethtool_op_get_sg,
	.set_sg = ethtool_op_set_sg,
#ifdef NETIF_F_TSO
	.get_tso = ethtool_op_get_tso,
	.set_tso = ethtool_op_set_tso,
#endif
#endif /* LINUX_VERSION_CODE < KERNEL_VERSION(3, 3, 0) */
	.get_coalesce = rtl8152_get_coalesce,
	.set_coalesce = rtl8152_set_coalesce,
#if LINUX_VERSION_CODE >= KERNEL_VERSION(3, 6, 0)
	.get_eee = rtl_ethtool_get_eee,
	.set_eee = rtl_ethtool_set_eee,
#endif /* LINUX_VERSION_CODE >= KERNEL_VERSION(3, 6, 0) */
};

static int rtltool_ioctl(struct r8152 *tp, struct ifreq *ifr)
{
	struct net_device *netdev = tp->netdev;
	struct rtltool_cmd my_cmd, *myptr;
	struct usb_device_info *uinfo;
	struct usb_device *udev;
	__le32	ocp_data;
	void	*buffer;
	int	ret;

	myptr = (struct rtltool_cmd *)ifr->ifr_data;
	if (copy_from_user(&my_cmd, myptr, sizeof(my_cmd)))
		return -EFAULT;

	ret = 0;

	switch (my_cmd.cmd) {
	case RTLTOOL_PLA_OCP_READ_DWORD:
		pla_ocp_read(tp, (u16)my_cmd.offset, sizeof(ocp_data),
			     &ocp_data);
		my_cmd.data = __le32_to_cpu(ocp_data);

		if (copy_to_user(myptr, &my_cmd, sizeof(my_cmd))) {
			ret = -EFAULT;
			break;
		}
		break;

	case RTLTOOL_PLA_OCP_WRITE_DWORD:
		if (!tp->rtk_enable_diag && net_ratelimit())
			netif_warn(tp, drv, netdev,
				   "rtk diag isn't enable\n");

		ocp_data = __cpu_to_le32(my_cmd.data);
		pla_ocp_write(tp, (u16)my_cmd.offset, (u16)my_cmd.byteen,
			      sizeof(ocp_data), &ocp_data);
		break;

	case RTLTOOL_USB_OCP_READ_DWORD:
		usb_ocp_read(tp, (u16)my_cmd.offset, sizeof(ocp_data),
			     &ocp_data);
		my_cmd.data = __le32_to_cpu(ocp_data);

		if (copy_to_user(myptr, &my_cmd, sizeof(my_cmd))) {
			ret = -EFAULT;
			break;
		}
		break;


	case RTLTOOL_USB_OCP_WRITE_DWORD:
		if (!tp->rtk_enable_diag && net_ratelimit())
			netif_warn(tp, drv, netdev,
				   "rtk diag isn't enable\n");

		ocp_data = __cpu_to_le32(my_cmd.data);
		usb_ocp_write(tp, (u16)my_cmd.offset, (u16)my_cmd.byteen,
			      sizeof(ocp_data), &ocp_data);
		break;

	case RTLTOOL_PLA_OCP_READ:
		buffer = kmalloc(my_cmd.data, GFP_KERNEL);
		if (!buffer) {
			ret = -ENOMEM;
			break;
		}

		pla_ocp_read(tp, (u16)my_cmd.offset, my_cmd.data, buffer);

		if (copy_to_user(my_cmd.buf, buffer, my_cmd.data))
			ret = -EFAULT;

		kfree(buffer);
		break;

	case RTLTOOL_PLA_OCP_WRITE:
		if (!tp->rtk_enable_diag && net_ratelimit())
			netif_warn(tp, drv, netdev,
				   "rtk diag isn't enable\n");

		buffer = kmalloc(my_cmd.data, GFP_KERNEL);
		if (!buffer) {
			ret = -ENOMEM;
			break;
		}

		if (copy_from_user(buffer, my_cmd.buf, my_cmd.data)) {
			ret = -EFAULT;
			kfree(buffer);
			break;
		}

		pla_ocp_write(tp, (u16)my_cmd.offset, (u16)my_cmd.byteen,
			      my_cmd.data, buffer);
		kfree(buffer);
		break;

	case RTLTOOL_USB_OCP_READ:
		buffer = kmalloc(my_cmd.data, GFP_KERNEL);
		if (!buffer) {
			ret = -ENOMEM;
			break;
		}

		usb_ocp_read(tp, (u16)my_cmd.offset, my_cmd.data, buffer);

		if (copy_to_user(my_cmd.buf, buffer, my_cmd.data))
			ret = -EFAULT;

		kfree(buffer);
		break;

	case RTLTOOL_USB_OCP_WRITE:
		if (!tp->rtk_enable_diag && net_ratelimit())
			netif_warn(tp, drv, netdev,
				   "rtk diag isn't enable\n");

		buffer = kmalloc(my_cmd.data, GFP_KERNEL);
		if (!buffer) {
			ret = -ENOMEM;
			break;
		}

		if (copy_from_user(buffer, my_cmd.buf, my_cmd.data)) {
			ret = -EFAULT;
			kfree(buffer);
			break;
		}

		usb_ocp_write(tp, (u16)my_cmd.offset, (u16)my_cmd.byteen,
			      my_cmd.data, buffer);
		kfree(buffer);
		break;

	case RTLTOOL_USB_INFO:
		uinfo = (struct usb_device_info *)&my_cmd.nic_info;
		udev = tp->udev;
		uinfo->idVendor = __le16_to_cpu(udev->descriptor.idVendor);
		uinfo->idProduct = __le16_to_cpu(udev->descriptor.idProduct);
		uinfo->bcdDevice = __le16_to_cpu(udev->descriptor.bcdDevice);
		strlcpy(uinfo->devpath, udev->devpath, sizeof(udev->devpath));
		pla_ocp_read(tp, PLA_IDR, sizeof(uinfo->dev_addr),
			     uinfo->dev_addr);

		if (copy_to_user(myptr, &my_cmd, sizeof(my_cmd)))
			ret = -EFAULT;

		break;

	case RTL_ENABLE_USB_DIAG:
		ret = usb_autopm_get_interface(tp->intf);
		if (ret < 0)
			break;

		mutex_lock(&tp->control);
		tp->rtk_enable_diag++;
		netif_info(tp, drv, netdev, "enable rtk diag %d\n",
			   tp->rtk_enable_diag);
		break;

	case RTL_DISABLE_USB_DIAG:
		if (!tp->rtk_enable_diag) {
			netif_err(tp, drv, netdev,
				  "Invalid using rtk diag\n");
			ret = -EPERM;
			break;
		}

		rtk_disable_diag(tp);
		break;

	default:
		ret = -EOPNOTSUPP;
		break;
	}

	return ret;
}

static int rtl8152_ioctl(struct net_device *netdev, struct ifreq *rq, int cmd)
{
	struct r8152 *tp = netdev_priv(netdev);
	struct mii_ioctl_data *data = if_mii(rq);
	int ret;

	if (test_bit(RTL8152_UNPLUG, &tp->flags))
		return -ENODEV;

	ret = usb_autopm_get_interface(tp->intf);
	if (ret < 0)
		goto out;

	switch (cmd) {
	case SIOCGMIIPHY:
		data->phy_id = R8152_PHY_ID; /* Internal PHY */
		break;

	case SIOCGMIIREG:
		if (unlikely(tp->rtk_enable_diag)) {
			ret = -EBUSY;
			break;
		}

		mutex_lock(&tp->control);
		data->val_out = r8152_mdio_read(tp, data->reg_num);
		mutex_unlock(&tp->control);
		break;

	case SIOCSMIIREG:
		if (!capable(CAP_NET_ADMIN)) {
			ret = -EPERM;
			break;
		}

		if (unlikely(tp->rtk_enable_diag)) {
			ret = -EBUSY;
			break;
		}

		mutex_lock(&tp->control);
		r8152_mdio_write(tp, data->reg_num, data->val_in);
		mutex_unlock(&tp->control);
		break;

	case SIOCDEVPRIVATE:
		if (!capable(CAP_NET_ADMIN)) {
			ret = -EPERM;
			break;
		}
		ret = rtltool_ioctl(tp, rq);
		break;

	default:
		ret = -EOPNOTSUPP;
	}

	usb_autopm_put_interface(tp->intf);

out:
	return ret;
}

static int rtl8152_change_mtu(struct net_device *dev, int new_mtu)
{
	struct r8152 *tp = netdev_priv(dev);
	int ret;

	switch (tp->version) {
	case RTL_VER_01:
	case RTL_VER_02:
	case RTL_VER_07:
		return eth_change_mtu(dev, new_mtu);
	default:
		break;
	}

	if (new_mtu < 68 || new_mtu > RTL8153_MAX_MTU)
		return -EINVAL;

	ret = usb_autopm_get_interface(tp->intf);
	if (ret < 0)
		return ret;

	mutex_lock(&tp->control);

	dev->mtu = new_mtu;

	if (netif_running(dev)) {
		u32 rms = new_mtu + VLAN_ETH_HLEN + CRC_SIZE;

		ocp_write_word(tp, MCU_TYPE_PLA, PLA_RMS, rms);

		if (netif_carrier_ok(dev))
			r8153_set_rx_early_size(tp);
	}

	mutex_unlock(&tp->control);

	usb_autopm_put_interface(tp->intf);

	return ret;
}

#if LINUX_VERSION_CODE >= KERNEL_VERSION(2, 6, 29)
static const struct net_device_ops rtl8152_netdev_ops = {
	.ndo_open		= rtl8152_open,
	.ndo_stop		= rtl8152_close,
	.ndo_do_ioctl		= rtl8152_ioctl,
	.ndo_start_xmit		= rtl8152_start_xmit,
	.ndo_tx_timeout		= rtl8152_tx_timeout,
#if LINUX_VERSION_CODE < KERNEL_VERSION(3, 0, 0)
	.ndo_vlan_rx_register	= rtl8152_vlan_rx_register,
#else
	.ndo_set_features	= rtl8152_set_features,
#endif /* LINUX_VERSION_CODE < KERNEL_VERSION(3, 0, 0) */
	.ndo_set_rx_mode	= rtl8152_set_rx_mode,
	.ndo_set_mac_address	= rtl8152_set_mac_address,
	.ndo_change_mtu		= rtl8152_change_mtu,
	.ndo_validate_addr	= eth_validate_addr,
#if LINUX_VERSION_CODE >= KERNEL_VERSION(3, 18, 4)
	.ndo_features_check	= rtl8152_features_check,
#endif /* LINUX_VERSION_CODE >= KERNEL_VERSION(3, 18, 4) */
};
#endif

static void r8152b_get_version(struct r8152 *tp)
{
	u32	ocp_data;
	u16	version;

	ocp_data = ocp_read_word(tp, MCU_TYPE_PLA, PLA_TCR1);
	version = (u16)(ocp_data & VERSION_MASK);

	switch (version) {
	case 0x4c00:
		tp->version = RTL_VER_01;
		break;
	case 0x4c10:
		tp->version = RTL_VER_02;
		break;
	case 0x5c00:
		tp->version = RTL_VER_03;
		tp->mii.supports_gmii = 1;
		break;
	case 0x5c10:
		tp->version = RTL_VER_04;
		tp->mii.supports_gmii = 1;
		break;
	case 0x5c20:
		tp->version = RTL_VER_05;
		tp->mii.supports_gmii = 1;
		break;
	case 0x5c30:
		tp->version = RTL_VER_06;
		tp->mii.supports_gmii = 1;
		break;
	case 0x4800:
		tp->version = RTL_VER_07;
		break;
	case 0x6000:
		tp->version = RTL_VER_08;
		tp->mii.supports_gmii = 1;
		break;
	case 0x6010:
		tp->version = RTL_VER_09;
		tp->mii.supports_gmii = 1;
		break;
	default:
		netif_info(tp, probe, tp->netdev,
			   "Unknown version 0x%04x\n", version);
		break;
	}
}

static void rtl8152_unload(struct r8152 *tp)
{
	if (test_bit(RTL8152_UNPLUG, &tp->flags))
		return;

	if (tp->version != RTL_VER_01)
		r8152_power_cut_en(tp, true);
}

static void rtl8153_unload(struct r8152 *tp)
{
	if (test_bit(RTL8152_UNPLUG, &tp->flags))
		return;

	tp->rtl_ops.power_cut_en(tp, false);
}

static void rtl_fake_enable(struct r8152 *tp, bool enable)
{
}

static int rtl_ops_init(struct r8152 *tp)
{
	struct rtl_ops *ops = &tp->rtl_ops;
	int ret = 0;

	switch (tp->version) {
	case RTL_VER_01:
	case RTL_VER_02:
	case RTL_VER_07:
		ops->init		= r8152b_init;
		ops->enable		= rtl8152_enable;
		ops->disable		= rtl8152_disable;
		ops->up			= rtl8152_up;
		ops->down		= rtl8152_down;
		ops->unload		= rtl8152_unload;
#if LINUX_VERSION_CODE >= KERNEL_VERSION(3, 6, 0)
		ops->eee_get		= r8152_get_eee;
		ops->eee_set		= r8152_set_eee;
#endif /* LINUX_VERSION_CODE >= KERNEL_VERSION(3,6,0) */
		ops->in_nway		= rtl8152_in_nway;
		ops->hw_phy_cfg		= r8152b_hw_phy_cfg;
		ops->aldps_enable	= r8152_aldps_en;
		ops->u1u2_enable	= rtl_fake_enable;
		ops->u2p3_enable	= rtl_fake_enable;
		ops->power_cut_en	= r8152_power_cut_en;
		ops->autosuspend_en	= rtl_runtime_suspend_enable;
		break;

	case RTL_VER_03:
	case RTL_VER_04:
	case RTL_VER_05:
	case RTL_VER_06:
		ops->init		= r8153_init;
		ops->enable		= rtl8153_enable;
		ops->disable		= rtl8153_disable;
		ops->up			= rtl8153_up;
		ops->down		= rtl8153_down;
		ops->unload		= rtl8153_unload;
#if LINUX_VERSION_CODE >= KERNEL_VERSION(3, 6, 0)
		ops->eee_get		= r8153_get_eee;
		ops->eee_set		= r8153_set_eee;
#endif /* LINUX_VERSION_CODE >= KERNEL_VERSION(3,6,0) */
		ops->in_nway		= rtl8153_in_nway;
		ops->hw_phy_cfg		= r8153_hw_phy_cfg;
		ops->aldps_enable	= r8153_aldps_en;
		ops->u1u2_enable	= r8153_u1u2en;
		ops->u2p3_enable	= r8153_u2p3en;
		ops->power_cut_en	= r8153_power_cut_en;
		ops->autosuspend_en	= rtl8153_runtime_enable;
		break;

	case RTL_VER_08:
	case RTL_VER_09:
		ops->init		= r8153b_init;
		ops->enable		= rtl8153_enable;
		ops->disable		= rtl8153_disable;
		ops->up			= rtl8153_up;
		ops->down		= rtl8153_down;
		ops->unload		= rtl8153_unload;
#if LINUX_VERSION_CODE >= KERNEL_VERSION(3, 6, 0)
		ops->eee_get		= r8153_get_eee;
		ops->eee_set		= r8153b_set_eee;
#endif /* LINUX_VERSION_CODE >= KERNEL_VERSION(3,6,0) */
		ops->in_nway		= rtl8153_in_nway;
		ops->hw_phy_cfg		= r8153b_hw_phy_cfg;
		ops->aldps_enable	= r8153b_aldps_en;
		ops->u1u2_enable	= r8153b_u1u2en;
		ops->u2p3_enable	= rtl_fake_enable;
		ops->power_cut_en	= r8153B_power_cut_en;
		ops->autosuspend_en	= rtl8153b_runtime_enable;
		break;

	default:
		ret = -ENODEV;
		netif_err(tp, probe, tp->netdev, "Unknown Device\n");
		break;
	}

	return ret;
}

static int rtl8152_probe(struct usb_interface *intf,
			 const struct usb_device_id *id)
{
	struct usb_device *udev = interface_to_usbdev(intf);
	struct r8152 *tp;
	struct net_device *netdev;
	int ret;

	if (!rtl_vendor_mode(intf)) {
#if LINUX_VERSION_CODE < KERNEL_VERSION(2, 6, 19)
		dev_err(&intf->dev, "The kernel too old to set configuration\n");
#else
		usb_driver_set_configuration(udev, 1);
#endif
		return -ENODEV;
	}

	if (intf->cur_altsetting->desc.bNumEndpoints < 3)
		return -ENODEV;

	usb_reset_device(udev);
	netdev = alloc_etherdev(sizeof(struct r8152));
	if (!netdev) {
		dev_err(&intf->dev, "Out of memory\n");
		return -ENOMEM;
	}

	SET_NETDEV_DEV(netdev, &intf->dev);
	tp = netdev_priv(netdev);
	tp->msg_enable = 0x7FFF;

	tp->udev = udev;
	tp->netdev = netdev;
	tp->intf = intf;

	r8152b_get_version(tp);
	ret = rtl_ops_init(tp);
	if (ret)
		goto out;

	mutex_init(&tp->control);
	INIT_DELAYED_WORK(&tp->schedule, rtl_work_func_t);
	INIT_DELAYED_WORK(&tp->hw_phy_work, rtl_hw_phy_work_func_t);

#if LINUX_VERSION_CODE < KERNEL_VERSION(2, 6, 29)
	netdev->open = rtl8152_open;
	netdev->stop = rtl8152_close;
	netdev->get_stats = rtl8152_get_stats;
	netdev->hard_start_xmit = rtl8152_start_xmit;
	netdev->tx_timeout = rtl8152_tx_timeout;
	netdev->change_mtu = rtl8152_change_mtu;
	netdev->set_mac_address = rtl8152_set_mac_address;
	netdev->do_ioctl = rtl8152_ioctl;
	netdev->set_multicast_list = rtl8152_set_rx_mode;
	netdev->vlan_rx_register = rtl8152_vlan_rx_register;
#if LINUX_VERSION_CODE < KERNEL_VERSION(2, 6, 22)
	netdev->vlan_rx_kill_vid = rtl8152_vlan_rx_kill_vid;
#endif /* LINUX_VERSION_CODE < KERNEL_VERSION(2,6,22) */
#else
	netdev->netdev_ops = &rtl8152_netdev_ops;
#endif /* HAVE_NET_DEVICE_OPS */

	netdev->watchdog_timeo = RTL8152_TX_TIMEOUT;

	netdev->features |= NETIF_F_RXCSUM | NETIF_F_IP_CSUM | NETIF_F_SG |
			    NETIF_F_TSO | NETIF_F_FRAGLIST | NETIF_F_IPV6_CSUM |
			    NETIF_F_TSO6 | NETIF_F_HW_VLAN_CTAG_RX |
			    NETIF_F_HW_VLAN_CTAG_TX;

#if LINUX_VERSION_CODE > KERNEL_VERSION(2, 6, 38)
	netdev->hw_features = NETIF_F_RXCSUM | NETIF_F_IP_CSUM | NETIF_F_SG |
			      NETIF_F_TSO | NETIF_F_FRAGLIST |
			      NETIF_F_IPV6_CSUM | NETIF_F_TSO6 |
			      NETIF_F_HW_VLAN_CTAG_RX | NETIF_F_HW_VLAN_CTAG_TX;
	netdev->vlan_features = NETIF_F_SG | NETIF_F_IP_CSUM | NETIF_F_TSO |
				NETIF_F_HIGHDMA | NETIF_F_FRAGLIST |
				NETIF_F_IPV6_CSUM | NETIF_F_TSO6;
#endif /* LINUX_VERSION_CODE > KERNEL_VERSION(2,6,38) */

	netdev->ethtool_ops = &ops;
#if LINUX_VERSION_CODE >= KERNEL_VERSION(2, 6, 26)
	netif_set_gso_max_size(netdev, RTL_LIMITED_TSO_SIZE);
#else
	netdev->features &= ~(NETIF_F_TSO | NETIF_F_TSO6);
#endif /* LINUX_VERSION_CODE > KERNEL_VERSION(2,6,25) */

	tp->mii.dev = netdev;
	tp->mii.mdio_read = read_mii_word;
	tp->mii.mdio_write = write_mii_word;
	tp->mii.phy_id_mask = 0x3f;
	tp->mii.reg_num_mask = 0x1f;
	tp->mii.phy_id = R8152_PHY_ID;

	tp->autoneg = AUTONEG_ENABLE;
	tp->speed = tp->mii.supports_gmii ? SPEED_1000 : SPEED_100;
	tp->duplex = DUPLEX_FULL;

	intf->needs_remote_wakeup = 1;

	if (!rtl_can_wakeup(tp))
		__rtl_set_wol(tp, 0);
	else
		tp->saved_wolopts = __rtl_get_wol(tp);

	tp->rtl_ops.init(tp);
	queue_delayed_work(system_long_wq, &tp->hw_phy_work, 0);
	set_ethernet_addr(tp);

	usb_set_intfdata(intf, tp);
	netif_napi_add(netdev, &tp->napi, r8152_poll, RTL8152_NAPI_WEIGHT);

	ret = register_netdev(netdev);
	if (ret != 0) {
		netif_err(tp, probe, netdev, "couldn't register the device\n");
		goto out1;
	}

	if (tp->saved_wolopts)
		device_set_wakeup_enable(&udev->dev, true);
	else
		device_set_wakeup_enable(&udev->dev, false);

	/* usb_enable_autosuspend(udev); */

	netif_info(tp, probe, netdev, "%s\n", DRIVER_VERSION);
	netif_info(tp, probe, netdev, "%s\n", PATENTS);
	tp->bottom_half_event = 1;
	tp->bottom_half_wait_time = 3;
	init_waitqueue_head(&tp->bottom_half_wait_q);


	return 0;

out1:
	netif_napi_del(&tp->napi);
	usb_set_intfdata(intf, NULL);
out:
	free_netdev(netdev);
	return ret;
}

static void rtl8152_disconnect(struct usb_interface *intf)
{
	struct r8152 *tp = usb_get_intfdata(intf);

	usb_set_intfdata(intf, NULL);
	if (tp) {
		struct usb_device *udev = tp->udev;

		if (udev->state == USB_STATE_NOTATTACHED)
			set_bit(RTL8152_UNPLUG, &tp->flags);

		netif_device_detach(tp->netdev);
		netif_napi_del(&tp->napi);
		unregister_netdev(tp->netdev);
		cancel_delayed_work_sync(&tp->hw_phy_work);
		tp->rtl_ops.unload(tp);
		free_netdev(tp->netdev);
	}
}

#define REALTEK_USB_DEVICE_INTERFACE_CLASS(vend, prod)	\
	USB_DEVICE_INTERFACE_CLASS(vend, prod, USB_CLASS_VENDOR_SPEC)


#define REALTEK_USB_DEVICE_INTERFACE_CLASS_AND_INTERFACE_INFO(vend, prod)	\
	USB_DEVICE_AND_INTERFACE_INFO(vend, prod, USB_CLASS_COMM, \
				      USB_CDC_SUBCLASS_ETHERNET, \
				      USB_CDC_PROTO_NONE) \

/* table of devices that work with this driver */
static struct usb_device_id rtl8152_table[] = {
	/* Realtek */
	{REALTEK_USB_DEVICE_INTERFACE_CLASS(VENDOR_ID_REALTEK, 0x8050)},
	{REALTEK_USB_DEVICE_INTERFACE_CLASS_AND_INTERFACE_INFO(VENDOR_ID_REALTEK, 0x8050)},

	{REALTEK_USB_DEVICE_INTERFACE_CLASS(VENDOR_ID_REALTEK, 0x8152)},
	{REALTEK_USB_DEVICE_INTERFACE_CLASS_AND_INTERFACE_INFO(VENDOR_ID_REALTEK, 0x8152)},

	{REALTEK_USB_DEVICE_INTERFACE_CLASS(VENDOR_ID_REALTEK, 0x8153)},
	{REALTEK_USB_DEVICE_INTERFACE_CLASS_AND_INTERFACE_INFO(VENDOR_ID_REALTEK, 0x8153)},
	/* Samsung */
	{REALTEK_USB_DEVICE_INTERFACE_CLASS(VENDOR_ID_SAMSUNG, 0xa101)},
	{REALTEK_USB_DEVICE_INTERFACE_CLASS_AND_INTERFACE_INFO(VENDOR_ID_SAMSUNG, 0xa101)},

	/* Lenovo */
	{REALTEK_USB_DEVICE_INTERFACE_CLASS(VENDOR_ID_LENOVO, 0x304f)},
	{REALTEK_USB_DEVICE_INTERFACE_CLASS_AND_INTERFACE_INFO(VENDOR_ID_LENOVO, 0x304f)},
	{REALTEK_USB_DEVICE_INTERFACE_CLASS(VENDOR_ID_LENOVO, 0x3052)},
	{REALTEK_USB_DEVICE_INTERFACE_CLASS_AND_INTERFACE_INFO(VENDOR_ID_LENOVO, 0x3052)},
	{REALTEK_USB_DEVICE_INTERFACE_CLASS(VENDOR_ID_LENOVO, 0x3054)},
	{REALTEK_USB_DEVICE_INTERFACE_CLASS_AND_INTERFACE_INFO(VENDOR_ID_LENOVO, 0x3054)},
	{REALTEK_USB_DEVICE_INTERFACE_CLASS(VENDOR_ID_LENOVO, 0x3057)},
	{REALTEK_USB_DEVICE_INTERFACE_CLASS_AND_INTERFACE_INFO(VENDOR_ID_LENOVO, 0x3057)},
	{REALTEK_USB_DEVICE_INTERFACE_CLASS(VENDOR_ID_LENOVO, 0x3062)},
	{REALTEK_USB_DEVICE_INTERFACE_CLASS_AND_INTERFACE_INFO(VENDOR_ID_LENOVO, 0x3062)},
	{REALTEK_USB_DEVICE_INTERFACE_CLASS(VENDOR_ID_LENOVO, 0x3069)},
	{REALTEK_USB_DEVICE_INTERFACE_CLASS_AND_INTERFACE_INFO(VENDOR_ID_LENOVO, 0x3069)},
	{REALTEK_USB_DEVICE_INTERFACE_CLASS(VENDOR_ID_LENOVO, 0x7205)},
	{REALTEK_USB_DEVICE_INTERFACE_CLASS_AND_INTERFACE_INFO(VENDOR_ID_LENOVO, 0x7205)},
	{REALTEK_USB_DEVICE_INTERFACE_CLASS(VENDOR_ID_LENOVO, 0x720a)},
	{REALTEK_USB_DEVICE_INTERFACE_CLASS_AND_INTERFACE_INFO(VENDOR_ID_LENOVO, 0x720a)},
	{REALTEK_USB_DEVICE_INTERFACE_CLASS(VENDOR_ID_LENOVO, 0x720b)},
	{REALTEK_USB_DEVICE_INTERFACE_CLASS_AND_INTERFACE_INFO(VENDOR_ID_LENOVO, 0x720b)},
	{REALTEK_USB_DEVICE_INTERFACE_CLASS(VENDOR_ID_LENOVO, 0x720c)},
	{REALTEK_USB_DEVICE_INTERFACE_CLASS_AND_INTERFACE_INFO(VENDOR_ID_LENOVO, 0x720c)},
	{REALTEK_USB_DEVICE_INTERFACE_CLASS(VENDOR_ID_LENOVO, 0x7214)},
	{REALTEK_USB_DEVICE_INTERFACE_CLASS_AND_INTERFACE_INFO(VENDOR_ID_LENOVO, 0x7214)},
	{REALTEK_USB_DEVICE_INTERFACE_CLASS(VENDOR_ID_LENOVO, 0xa387)},
	{REALTEK_USB_DEVICE_INTERFACE_CLASS_AND_INTERFACE_INFO(VENDOR_ID_LENOVO, 0xa387)},
	{REALTEK_USB_DEVICE_INTERFACE_CLASS(VENDOR_ID_LENOVO, 0x721e)},
	{REALTEK_USB_DEVICE_INTERFACE_CLASS_AND_INTERFACE_INFO(VENDOR_ID_LENOVO, 0x721e)},

	/* TP-LINK */
	{REALTEK_USB_DEVICE_INTERFACE_CLASS(VENDOR_ID_TPLINK, 0x0601)},
	{REALTEK_USB_DEVICE_INTERFACE_CLASS_AND_INTERFACE_INFO(VENDOR_ID_TPLINK, 0x0601)},

	/* Nvidia */
	{REALTEK_USB_DEVICE_INTERFACE_CLASS(VENDOR_ID_NVIDIA,  0x09ff)},
	{REALTEK_USB_DEVICE_INTERFACE_CLASS_AND_INTERFACE_INFO(VENDOR_ID_NVIDIA,  0x09ff)},

	/* Microsoft */
	{REALTEK_USB_DEVICE_INTERFACE_CLASS(VENDOR_ID_MICROSOFT,  0x07ab)},
	{REALTEK_USB_DEVICE_INTERFACE_CLASS_AND_INTERFACE_INFO(VENDOR_ID_MICROSOFT,  0x07ab)},
	{REALTEK_USB_DEVICE_INTERFACE_CLASS(VENDOR_ID_MICROSOFT,  0x07c6)},
	{REALTEK_USB_DEVICE_INTERFACE_CLASS_AND_INTERFACE_INFO(VENDOR_ID_MICROSOFT,  0x07c6)},
	{REALTEK_USB_DEVICE_INTERFACE_CLASS(VENDOR_ID_MICROSOFT,  0x0927)},
	{REALTEK_USB_DEVICE_INTERFACE_CLASS_AND_INTERFACE_INFO(VENDOR_ID_MICROSOFT,  0x0927)},
	{}
};

MODULE_DEVICE_TABLE(usb, rtl8152_table);

static struct usb_driver rtl8152_driver = {
	.name =		MODULENAME,
	.id_table =	rtl8152_table,
	.probe =	rtl8152_probe,
	.disconnect =	rtl8152_disconnect,
	.suspend =	rtl8152_suspend,
	.resume =	rtl8152_resume,
	.reset_resume =	rtl8152_reset_resume,
	.pre_reset =	rtl8152_pre_reset,
	.post_reset =	rtl8152_post_reset,
	.supports_autosuspend = 1,
#if LINUX_VERSION_CODE >= KERNEL_VERSION(3, 5, 0)
	.disable_hub_initiated_lpm = 1,
#endif
};

module_usb_driver(rtl8152_driver);

MODULE_AUTHOR(DRIVER_AUTHOR);
MODULE_DESCRIPTION(DRIVER_DESC);
MODULE_LICENSE("GPL");<|MERGE_RESOLUTION|>--- conflicted
+++ resolved
@@ -2952,32 +2952,9 @@
 
 static void rtl8153_runtime_enable(struct r8152 *tp, bool enable)
 {
-<<<<<<< HEAD
 	rtl_runtime_suspend_enable(tp, enable);
 	tp->rtl_ops.u1u2_enable(tp, !enable);
 	tp->rtl_ops.u2p3_enable(tp, !enable);
-=======
-	if (enable) {
-		r8153_u1u2en(tp, false);
-		r8153_u2p3en(tp, false);
-		rtl_runtime_suspend_enable(tp, true);
-	} else {
-		rtl_runtime_suspend_enable(tp, false);
-
-		switch (tp->version) {
-		case RTL_VER_03:
-		case RTL_VER_04:
-			break;
-		case RTL_VER_05:
-		case RTL_VER_06:
-		default:
-			r8153_u2p3en(tp, true);
-			break;
-		}
-
-		r8153_u1u2en(tp, true);
-	}
->>>>>>> bd634aa6
 }
 
 static void rtl8153b_runtime_enable(struct r8152 *tp, bool enable)
@@ -5960,10 +5937,6 @@
 
 	r8153_power_cut_en(tp, false);
 	r8153_u1u2en(tp, true);
-<<<<<<< HEAD
-=======
-	usb_enable_lpm(tp->udev);
->>>>>>> bd634aa6
 
 	/* MAC clock speed down */
 	ocp_write_word(tp, MCU_TYPE_PLA, PLA_MAC_PWR_CTRL, 0);
