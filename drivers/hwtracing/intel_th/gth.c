--- conflicted
+++ resolved
@@ -624,11 +624,7 @@
 	othdev->output.port = -1;
 	othdev->output.active = false;
 	gth->output[port].output = NULL;
-<<<<<<< HEAD
-	for (master = 0; master < TH_CONFIGURABLE_MASTERS; master++)
-=======
 	for (master = 0; master < TH_CONFIGURABLE_MASTERS + 1; master++)
->>>>>>> 96afcb20
 		if (gth->master[master] == port)
 			gth->master[master] = -1;
 	spin_unlock(&gth->gth_lock);
