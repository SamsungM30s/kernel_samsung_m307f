--- conflicted
+++ resolved
@@ -839,12 +839,8 @@
 # source of a reference will be _MergedGlobals and not on of the whitelisted names.
 # See modpost pattern 2
 KBUILD_CFLAGS += $(call cc-option, -mno-global-merge,)
-<<<<<<< HEAD
+KBUILD_CFLAGS += $(call cc-option, -fcatch-undefined-behavior)
 else
-=======
-KBUILD_CFLAGS += $(call cc-option, -fcatch-undefined-behavior)
-endif
->>>>>>> 313e82bb
 
 # These warnings generated too much noise in a regular build.
 # Use make W=1 to enable them (see scripts/Makefile.extrawarn)
