--- conflicted
+++ resolved
@@ -910,7 +910,6 @@
 	return tunables;
 }
 
-<<<<<<< HEAD
 static void sugov_tunables_save(struct cpufreq_policy *policy,
 		struct sugov_tunables *tunables)
 {
@@ -931,10 +930,7 @@
 	cached->down_rate_limit_us = tunables->down_rate_limit_us;
 }
 
-static void sugov_tunables_free(struct sugov_tunables *tunables)
-=======
 static void sugov_clear_global_tunables(void)
->>>>>>> 756db2ba
 {
 	if (!have_governor_per_policy())
 		global_tunables = NULL;
@@ -1056,15 +1052,10 @@
 
 	count = gov_attr_set_put(&tunables->attr_set, &sg_policy->tunables_hook);
 	policy->governor_data = NULL;
-<<<<<<< HEAD
 	if (!count) {
 		sugov_tunables_save(policy, tunables);
-		sugov_tunables_free(tunables);
+		sugov_clear_global_tunables();
     }
-=======
-	if (!count)
-		sugov_clear_global_tunables();
->>>>>>> 756db2ba
 
 	if (sugov_save_policy(sg_policy))
 		goto out;
