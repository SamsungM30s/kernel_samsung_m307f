/*
 *  linux/fs/namespace.c
 *
 * (C) Copyright Al Viro 2000, 2001
 *	Released under GPL v2.
 *
 * Based on code from fs/super.c, copyright Linus Torvalds and others.
 * Heavily rewritten.
 */

#include <linux/syscalls.h>
#include <linux/export.h>
#include <linux/capability.h>
#include <linux/mnt_namespace.h>
#include <linux/user_namespace.h>
#include <linux/namei.h>
#include <linux/security.h>
#include <linux/cred.h>
#include <linux/idr.h>
#include <linux/init.h>		/* init_rootfs */
#include <linux/fs_struct.h>	/* get_fs_root et.al. */
#include <linux/fsnotify.h>	/* fsnotify_vfsmount_delete */
#include <linux/uaccess.h>
#include <linux/proc_ns.h>
#include <linux/magic.h>
#include <linux/bootmem.h>
#include <linux/task_work.h>
#include <linux/sched/task.h>
#include <linux/fslog.h>

#include <linux/slub_def.h>
#include "pnode.h"
#include "internal.h"

#ifdef CONFIG_RKP_NS_PROT
#define KDP_MOUNT_SYSTEM "/root" //system-as-root
#define KDP_MOUNT_SYSTEM_LEN strlen(KDP_MOUNT_SYSTEM)

#define KDP_MOUNT_PRODUCT "/product"
#define KDP_MOUNT_PRODUCT_LEN strlen(KDP_MOUNT_PRODUCT)

#define KDP_MOUNT_VENDOR "/vendor"
#define KDP_MOUNT_VENDOR_LEN strlen(KDP_MOUNT_VENDOR)
#endif /*CONFIG_RKP_NS_PROT */

/* Maximum number of mounts in a mount namespace */
unsigned int sysctl_mount_max __read_mostly = 100000;

/* @fs.sec -- c4d165e8cb5ea1cc14cdedb9eab23efd642d4d5f -- */
static unsigned int sys_umount_trace_status;

static unsigned int m_hash_mask __read_mostly;
static unsigned int m_hash_shift __read_mostly;
static unsigned int mp_hash_mask __read_mostly;
static unsigned int mp_hash_shift __read_mostly;

static __initdata unsigned long mhash_entries;
static int __init set_mhash_entries(char *str)
{
	if (!str)
		return 0;
	mhash_entries = simple_strtoul(str, &str, 0);
	return 1;
}
__setup("mhash_entries=", set_mhash_entries);

static __initdata unsigned long mphash_entries;
static int __init set_mphash_entries(char *str)
{
	if (!str)
		return 0;
	mphash_entries = simple_strtoul(str, &str, 0);
	return 1;
}
__setup("mphash_entries=", set_mphash_entries);

static u64 event;
static DEFINE_IDA(mnt_id_ida);
static DEFINE_IDA(mnt_group_ida);
static DEFINE_SPINLOCK(mnt_id_lock);
#ifdef CONFIG_RKP_NS_PROT
static DEFINE_SPINLOCK(mnt_vfsmnt_lock);
#endif /*CONFIG_RKP_NS_PROT */
static int mnt_id_start = 0;
static int mnt_group_start = 1;

static struct hlist_head *mount_hashtable __read_mostly;
static struct hlist_head *mountpoint_hashtable __read_mostly;
static struct kmem_cache *mnt_cache __read_mostly;
#ifdef CONFIG_RKP_NS_PROT
struct super_block *sys_sb __kdp_ro = NULL;
struct super_block *odm_sb __kdp_ro = NULL;
struct super_block *vendor_sb __kdp_ro = NULL;
struct super_block *rootfs_sb __kdp_ro = NULL;
static struct kmem_cache *vfsmnt_cache __read_mostly;
/* Populate all superblocks required for NS Protection */

enum kdp_sb {
	KDP_SB_ROOTFS = 0,
	KDP_SB_ODM,
	KDP_SB_SYS,
	KDP_SB_VENDOR,
	KDP_SB_MAX
};
#endif /*CONFIG_RKP_NS_PROT */

static DECLARE_RWSEM(namespace_sem);

/* /sys/fs */
struct kobject *fs_kobj;
EXPORT_SYMBOL_GPL(fs_kobj);

/* /sys/fs/iostat */
struct kobject *fs_iostat_kobj;
EXPORT_SYMBOL(fs_iostat_kobj);

/*
 * vfsmount lock may be taken for read to prevent changes to the
 * vfsmount hash, ie. during mountpoint lookups or walking back
 * up the tree.
 *
 * It should be taken for write in all cases where the vfsmount
 * tree or hash is modified or when a vfsmount structure is modified.
 */
__cacheline_aligned_in_smp DEFINE_SEQLOCK(mount_lock);

static inline struct hlist_head *m_hash(struct vfsmount *mnt, struct dentry *dentry)
{
	unsigned long tmp = ((unsigned long)mnt / L1_CACHE_BYTES);
	tmp += ((unsigned long)dentry / L1_CACHE_BYTES);
	tmp = tmp + (tmp >> m_hash_shift);
	return &mount_hashtable[tmp & m_hash_mask];
}

enum {
	UMOUNT_STATUS_ADD_TASK = 0,
	UMOUNT_STATUS_REMAIN_NS,
	UMOUNT_STATUS_REMAIN_MNT_COUNT,
	UMOUNT_STATUS_ADD_DELAYED_WORK,
	UMOUNT_STATUS_MAX
};

static const char *umount_exit_str[UMOUNT_STATUS_MAX] = {
	"ADDED_TASK", "REMAIN_NS", "REMAIN_CNT", "DELAY_TASK"
};

static const char *exception_process[] = {
	"main", "ch_zygote", "usap32", "usap64", NULL,
};

static inline void sys_umount_trace_set_status(unsigned int status)
{
	sys_umount_trace_status = status;
}

static inline int is_exception(char *comm)
{
	unsigned int idx = 0;

	do {
		if (!strcmp(comm, exception_process[idx]))
			return 1;
	} while (exception_process[++idx]);

	return 0;
}

static inline void sys_umount_trace_print(struct mount *mnt, int flags)
{
#ifdef CONFIG_RKP_NS_PROT
	struct super_block *sb = mnt->mnt->mnt_sb;
	int mnt_flags = mnt->mnt->mnt_flags;
#else
	struct super_block *sb = mnt->mnt.mnt_sb;
	int mnt_flags = mnt->mnt.mnt_flags;
#endif
	/* We don`t want to see what zygote`s umount */
	if (((sb->s_magic == SDFAT_SUPER_MAGIC) ||
		(sb->s_magic == MSDOS_SUPER_MAGIC)) &&
		((current_uid().val == 0) && !is_exception(current->comm))) {
		struct block_device *bdev = sb->s_bdev;
		dev_t bd_dev = bdev ? bdev->bd_dev : 0;

		ST_LOG("[SYS](%s[%d:%d]): "
			"umount(mf:0x%x, f:0x%x, %s)\n",
			sb->s_id, MAJOR(bd_dev), MINOR(bd_dev), mnt_flags,
			flags, umount_exit_str[sys_umount_trace_status]);
	}
}

#ifdef CONFIG_RKP_NS_PROT
extern u8 ns_prot;
unsigned int cmp_ns_integrity(void)
{
	struct mount *root = NULL;
	struct nsproxy *nsp = NULL;
	int ret = 0;

	if((in_interrupt()
		 || in_softirq())){
		return 0;
	}
	nsp = current->nsproxy;
	if(!ns_prot || !nsp ||
		!nsp->mnt_ns) {
		return 0;
	}
	root = current->nsproxy->mnt_ns->root;
	if(root != root->mnt->bp_mount){
		printk("\n RKP44_3 Name Space Mismatch %p != %p\n nsp = %p mnt_ns %p\n",root,root->mnt->bp_mount,nsp,nsp->mnt_ns);
		ret = 1;
	}
	return ret;
}

void rkp_set_mnt_root_sb(struct vfsmount *mnt,	struct dentry *mnt_root,struct super_block *mnt_sb)
{
	uh_call(UH_APP_RKP, RKP_KDP_X53, (u64)mnt, (u64)mnt_root, (u64)mnt_sb, 0);
}
void rkp_assign_mnt_flags(struct vfsmount *mnt,int flags)
{
	uh_call(UH_APP_RKP, RKP_KDP_X54, (u64)mnt, (u64)flags, 0, 0);
}
void rkp_set_data(struct vfsmount *mnt,void *data)
{
	uh_call(UH_APP_RKP, RKP_KDP_X55, (u64)mnt, (u64)data, 0, 0);
}
void rkp_set_mnt_flags(struct vfsmount *mnt,int flags)
{
	int f = mnt->mnt_flags;
	f |= flags;
	rkp_assign_mnt_flags(mnt,f);
}

void rkp_reset_mnt_flags(struct vfsmount *mnt,int flags)
{
	int f = mnt->mnt_flags;
	f &= ~flags;
	rkp_assign_mnt_flags(mnt,f);
}
#endif
static inline struct hlist_head *mp_hash(struct dentry *dentry)
{
	unsigned long tmp = ((unsigned long)dentry / L1_CACHE_BYTES);
	tmp = tmp + (tmp >> mp_hash_shift);
	return &mountpoint_hashtable[tmp & mp_hash_mask];
}

static int mnt_alloc_id(struct mount *mnt)
{
	int res;

retry:
	ida_pre_get(&mnt_id_ida, GFP_KERNEL);
	spin_lock(&mnt_id_lock);
	res = ida_get_new_above(&mnt_id_ida, mnt_id_start, &mnt->mnt_id);
	if (!res)
		mnt_id_start = mnt->mnt_id + 1;
	spin_unlock(&mnt_id_lock);
	if (res == -EAGAIN)
		goto retry;

	return res;
}
#ifdef CONFIG_RKP_NS_PROT
void rkp_init_ns(struct vfsmount *vfsmnt,struct mount *mnt)
{
	uh_call(UH_APP_RKP, RKP_KDP_X52, (u64)vfsmnt, (u64)mnt, 0, 0);
}
static int mnt_alloc_vfsmount(struct mount *mnt)
{
	struct vfsmount *vfsmnt = NULL;
	
	vfsmnt = kmem_cache_alloc(vfsmnt_cache, GFP_KERNEL);
	if(!vfsmnt)
		return 1;

	spin_lock(&mnt_vfsmnt_lock);
	rkp_init_ns(vfsmnt,mnt);
//	vfsmnt->bp_mount = mnt;
	mnt->mnt = vfsmnt;
	spin_unlock(&mnt_vfsmnt_lock);
	return 0;
}
#endif
static void mnt_free_id(struct mount *mnt)
{
	int id = mnt->mnt_id;
	spin_lock(&mnt_id_lock);
	ida_remove(&mnt_id_ida, id);
	if (mnt_id_start > id)
		mnt_id_start = id;
	spin_unlock(&mnt_id_lock);
}

/*
 * Allocate a new peer group ID
 *
 * mnt_group_ida is protected by namespace_sem
 */
static int mnt_alloc_group_id(struct mount *mnt)
{
	int res;

	if (!ida_pre_get(&mnt_group_ida, GFP_KERNEL))
		return -ENOMEM;

	res = ida_get_new_above(&mnt_group_ida,
				mnt_group_start,
				&mnt->mnt_group_id);
	if (!res)
		mnt_group_start = mnt->mnt_group_id + 1;

	return res;
}

/*
 * Release a peer group ID
 */
void mnt_release_group_id(struct mount *mnt)
{
	int id = mnt->mnt_group_id;
	ida_remove(&mnt_group_ida, id);
	if (mnt_group_start > id)
		mnt_group_start = id;
	mnt->mnt_group_id = 0;
}

/*
 * vfsmount lock must be held for read
 */
static inline void mnt_add_count(struct mount *mnt, int n)
{
#ifdef CONFIG_SMP
	this_cpu_add(mnt->mnt_pcp->mnt_count, n);
#else
	preempt_disable();
	mnt->mnt_count += n;
	preempt_enable();
#endif
}

/*
 * vfsmount lock must be held for write
 */
unsigned int mnt_get_count(struct mount *mnt)
{
#ifdef CONFIG_SMP
	unsigned int count = 0;
	int cpu;

	for_each_possible_cpu(cpu) {
		count += per_cpu_ptr(mnt->mnt_pcp, cpu)->mnt_count;
	}

	return count;
#else
	return mnt->mnt_count;
#endif
}

static void drop_mountpoint(struct fs_pin *p)
{
	struct mount *m = container_of(p, struct mount, mnt_umount);
	dput(m->mnt_ex_mountpoint);
	pin_remove(p);
#ifdef CONFIG_RKP_NS_PROT
	mntput(m->mnt);
#else
	mntput(&m->mnt);
#endif
}

static struct mount *alloc_vfsmnt(const char *name)
{
	struct mount *mnt = kmem_cache_zalloc(mnt_cache, GFP_KERNEL);
	if (mnt) {
		int err;

		err = mnt_alloc_id(mnt);
		if (err)
			goto out_free_cache;
#ifdef CONFIG_RKP_NS_PROT
		err = mnt_alloc_vfsmount(mnt);
		if (err)
			goto out_free_cache;
#endif
		if (name) {
			mnt->mnt_devname = kstrdup_const(name, GFP_KERNEL);
			if (!mnt->mnt_devname)
				goto out_free_id;
		}

#ifdef CONFIG_SMP
		mnt->mnt_pcp = alloc_percpu(struct mnt_pcp);
		if (!mnt->mnt_pcp)
			goto out_free_devname;

		this_cpu_add(mnt->mnt_pcp->mnt_count, 1);
#else
		mnt->mnt_count = 1;
		mnt->mnt_writers = 0;
#endif
#ifdef CONFIG_RKP_NS_PROT
		rkp_set_data(mnt->mnt,NULL);
#else
		mnt->mnt.data = NULL;
#endif

		INIT_HLIST_NODE(&mnt->mnt_hash);
		INIT_LIST_HEAD(&mnt->mnt_child);
		INIT_LIST_HEAD(&mnt->mnt_mounts);
		INIT_LIST_HEAD(&mnt->mnt_list);
		INIT_LIST_HEAD(&mnt->mnt_expire);
		INIT_LIST_HEAD(&mnt->mnt_share);
		INIT_LIST_HEAD(&mnt->mnt_slave_list);
		INIT_LIST_HEAD(&mnt->mnt_slave);
		INIT_HLIST_NODE(&mnt->mnt_mp_list);
		INIT_LIST_HEAD(&mnt->mnt_umounting);
		init_fs_pin(&mnt->mnt_umount, drop_mountpoint);
	}
	return mnt;

#ifdef CONFIG_SMP
out_free_devname:
	kfree_const(mnt->mnt_devname);
#endif
out_free_id:
	mnt_free_id(mnt);
out_free_cache:
	kmem_cache_free(mnt_cache, mnt);
	return NULL;
}

/*
 * Most r/o checks on a fs are for operations that take
 * discrete amounts of time, like a write() or unlink().
 * We must keep track of when those operations start
 * (for permission checks) and when they end, so that
 * we can determine when writes are able to occur to
 * a filesystem.
 */
/*
 * __mnt_is_readonly: check whether a mount is read-only
 * @mnt: the mount to check for its write status
 *
 * This shouldn't be used directly ouside of the VFS.
 * It does not guarantee that the filesystem will stay
 * r/w, just that it is right *now*.  This can not and
 * should not be used in place of IS_RDONLY(inode).
 * mnt_want/drop_write() will _keep_ the filesystem
 * r/w.
 */
int __mnt_is_readonly(struct vfsmount *mnt)
{
	if (mnt->mnt_flags & MNT_READONLY)
		return 1;
	if (sb_rdonly(mnt->mnt_sb))
		return 1;
	return 0;
}
EXPORT_SYMBOL_GPL(__mnt_is_readonly);

static inline void mnt_inc_writers(struct mount *mnt)
{
#ifdef CONFIG_SMP
	this_cpu_inc(mnt->mnt_pcp->mnt_writers);
#else
	mnt->mnt_writers++;
#endif
}

static inline void mnt_dec_writers(struct mount *mnt)
{
#ifdef CONFIG_SMP
	this_cpu_dec(mnt->mnt_pcp->mnt_writers);
#else
	mnt->mnt_writers--;
#endif
}

static unsigned int mnt_get_writers(struct mount *mnt)
{
#ifdef CONFIG_SMP
	unsigned int count = 0;
	int cpu;

	for_each_possible_cpu(cpu) {
		count += per_cpu_ptr(mnt->mnt_pcp, cpu)->mnt_writers;
	}

	return count;
#else
	return mnt->mnt_writers;
#endif
}

static int mnt_is_readonly(struct vfsmount *mnt)
{
	if (mnt->mnt_sb->s_readonly_remount)
		return 1;
	/* Order wrt setting s_flags/s_readonly_remount in do_remount() */
	smp_rmb();
	return __mnt_is_readonly(mnt);
}

/*
 * Most r/o & frozen checks on a fs are for operations that take discrete
 * amounts of time, like a write() or unlink().  We must keep track of when
 * those operations start (for permission checks) and when they end, so that we
 * can determine when writes are able to occur to a filesystem.
 */
/**
 * __mnt_want_write - get write access to a mount without freeze protection
 * @m: the mount on which to take a write
 *
 * This tells the low-level filesystem that a write is about to be performed to
 * it, and makes sure that writes are allowed (mnt it read-write) before
 * returning success. This operation does not protect against filesystem being
 * frozen. When the write operation is finished, __mnt_drop_write() must be
 * called. This is effectively a refcount.
 */
int __mnt_want_write(struct vfsmount *m)
{
	struct mount *mnt = real_mount(m);
	int ret = 0;

	preempt_disable();
	mnt_inc_writers(mnt);
	/*
	 * The store to mnt_inc_writers must be visible before we pass
	 * MNT_WRITE_HOLD loop below, so that the slowpath can see our
	 * incremented count after it has set MNT_WRITE_HOLD.
	 */
	smp_mb();
#ifdef CONFIG_RKP_NS_PROT
	while (ACCESS_ONCE(mnt->mnt->mnt_flags) & MNT_WRITE_HOLD)
#else
	while (ACCESS_ONCE(mnt->mnt.mnt_flags) & MNT_WRITE_HOLD)
#endif
		cpu_relax();
	/*
	 * After the slowpath clears MNT_WRITE_HOLD, mnt_is_readonly will
	 * be set to match its requirements. So we must not load that until
	 * MNT_WRITE_HOLD is cleared.
	 */
	smp_rmb();
	if (mnt_is_readonly(m)) {
		mnt_dec_writers(mnt);
		ret = -EROFS;
	}
	preempt_enable();

	return ret;
}

/**
 * mnt_want_write - get write access to a mount
 * @m: the mount on which to take a write
 *
 * This tells the low-level filesystem that a write is about to be performed to
 * it, and makes sure that writes are allowed (mount is read-write, filesystem
 * is not frozen) before returning success.  When the write operation is
 * finished, mnt_drop_write() must be called.  This is effectively a refcount.
 */
int mnt_want_write(struct vfsmount *m)
{
	int ret;

	sb_start_write(m->mnt_sb);
	ret = __mnt_want_write(m);
	if (ret)
		sb_end_write(m->mnt_sb);
	return ret;
}
EXPORT_SYMBOL_GPL(mnt_want_write);

/**
 * mnt_clone_write - get write access to a mount
 * @mnt: the mount on which to take a write
 *
 * This is effectively like mnt_want_write, except
 * it must only be used to take an extra write reference
 * on a mountpoint that we already know has a write reference
 * on it. This allows some optimisation.
 *
 * After finished, mnt_drop_write must be called as usual to
 * drop the reference.
 */
int mnt_clone_write(struct vfsmount *mnt)
{
	/* superblock may be r/o */
	if (__mnt_is_readonly(mnt))
		return -EROFS;
	preempt_disable();
	mnt_inc_writers(real_mount(mnt));
	preempt_enable();
	return 0;
}
EXPORT_SYMBOL_GPL(mnt_clone_write);

/**
 * __mnt_want_write_file - get write access to a file's mount
 * @file: the file who's mount on which to take a write
 *
 * This is like __mnt_want_write, but it takes a file and can
 * do some optimisations if the file is open for write already
 */
int __mnt_want_write_file(struct file *file)
{
	if (!(file->f_mode & FMODE_WRITER))
		return __mnt_want_write(file->f_path.mnt);
	else
		return mnt_clone_write(file->f_path.mnt);
}

/**
 * mnt_want_write_file_path - get write access to a file's mount
 * @file: the file who's mount on which to take a write
 *
 * This is like mnt_want_write, but it takes a file and can
 * do some optimisations if the file is open for write already
 *
 * Called by the vfs for cases when we have an open file at hand, but will do an
 * inode operation on it (important distinction for files opened on overlayfs,
 * since the file operations will come from the real underlying file, while
 * inode operations come from the overlay).
 */
int mnt_want_write_file_path(struct file *file)
{
	int ret;

	sb_start_write(file->f_path.mnt->mnt_sb);
	ret = __mnt_want_write_file(file);
	if (ret)
		sb_end_write(file->f_path.mnt->mnt_sb);
	return ret;
}

static inline int may_write_real(struct file *file)
{
	struct dentry *dentry = file->f_path.dentry;
	struct dentry *upperdentry;

	/* Writable file? */
	if (file->f_mode & FMODE_WRITER)
		return 0;

	/* Not overlayfs? */
	if (likely(!(dentry->d_flags & DCACHE_OP_REAL)))
		return 0;

	/* File refers to upper, writable layer? */
	upperdentry = d_real(dentry, NULL, 0, D_REAL_UPPER);
	if (upperdentry &&
	    (file_inode(file) == d_inode(upperdentry) ||
	     file_inode(file) == d_inode(dentry)))
		return 0;

	/* Lower layer: can't write to real file, sorry... */
	return -EPERM;
}

/**
 * mnt_want_write_file - get write access to a file's mount
 * @file: the file who's mount on which to take a write
 *
 * This is like mnt_want_write, but it takes a file and can
 * do some optimisations if the file is open for write already
 *
 * Mostly called by filesystems from their ioctl operation before performing
 * modification.  On overlayfs this needs to check if the file is on a read-only
 * lower layer and deny access in that case.
 */
int mnt_want_write_file(struct file *file)
{
	int ret;

	ret = may_write_real(file);
	if (!ret) {
		sb_start_write(file_inode(file)->i_sb);
		ret = __mnt_want_write_file(file);
		if (ret)
			sb_end_write(file_inode(file)->i_sb);
	}
	return ret;
}
EXPORT_SYMBOL_GPL(mnt_want_write_file);

/**
 * __mnt_drop_write - give up write access to a mount
 * @mnt: the mount on which to give up write access
 *
 * Tells the low-level filesystem that we are done
 * performing writes to it.  Must be matched with
 * __mnt_want_write() call above.
 */
void __mnt_drop_write(struct vfsmount *mnt)
{
	preempt_disable();
	mnt_dec_writers(real_mount(mnt));
	preempt_enable();
}

/**
 * mnt_drop_write - give up write access to a mount
 * @mnt: the mount on which to give up write access
 *
 * Tells the low-level filesystem that we are done performing writes to it and
 * also allows filesystem to be frozen again.  Must be matched with
 * mnt_want_write() call above.
 */
void mnt_drop_write(struct vfsmount *mnt)
{
	__mnt_drop_write(mnt);
	sb_end_write(mnt->mnt_sb);
}
EXPORT_SYMBOL_GPL(mnt_drop_write);

void __mnt_drop_write_file(struct file *file)
{
	__mnt_drop_write(file->f_path.mnt);
}

void mnt_drop_write_file_path(struct file *file)
{
	mnt_drop_write(file->f_path.mnt);
}

void mnt_drop_write_file(struct file *file)
{
	__mnt_drop_write(file->f_path.mnt);
	sb_end_write(file_inode(file)->i_sb);
}
EXPORT_SYMBOL(mnt_drop_write_file);

static int mnt_make_readonly(struct mount *mnt)
{
	int ret = 0;

	lock_mount_hash();
#ifdef CONFIG_RKP_NS_PROT
	rkp_set_mnt_flags(mnt->mnt,MNT_WRITE_HOLD);
#else
	mnt->mnt.mnt_flags |= MNT_WRITE_HOLD;
#endif
	/*
	 * After storing MNT_WRITE_HOLD, we'll read the counters. This store
	 * should be visible before we do.
	 */
	smp_mb();

	/*
	 * With writers on hold, if this value is zero, then there are
	 * definitely no active writers (although held writers may subsequently
	 * increment the count, they'll have to wait, and decrement it after
	 * seeing MNT_READONLY).
	 *
	 * It is OK to have counter incremented on one CPU and decremented on
	 * another: the sum will add up correctly. The danger would be when we
	 * sum up each counter, if we read a counter before it is incremented,
	 * but then read another CPU's count which it has been subsequently
	 * decremented from -- we would see more decrements than we should.
	 * MNT_WRITE_HOLD protects against this scenario, because
	 * mnt_want_write first increments count, then smp_mb, then spins on
	 * MNT_WRITE_HOLD, so it can't be decremented by another CPU while
	 * we're counting up here.
	 */
	if (mnt_get_writers(mnt) > 0)
		ret = -EBUSY;
	else {
#ifdef CONFIG_RKP_NS_PROT
		rkp_set_mnt_flags(mnt->mnt,MNT_READONLY);
#else
		mnt->mnt.mnt_flags |= MNT_READONLY;
#endif
	}
	/*
	 * MNT_READONLY must become visible before ~MNT_WRITE_HOLD, so writers
	 * that become unheld will see MNT_READONLY.
	 */
	smp_wmb();
#ifdef CONFIG_RKP_NS_PROT
	rkp_reset_mnt_flags(mnt->mnt,MNT_WRITE_HOLD);
#else
	mnt->mnt.mnt_flags &= ~MNT_WRITE_HOLD;
#endif
	unlock_mount_hash();
	return ret;
}

static void __mnt_unmake_readonly(struct mount *mnt)
{
	lock_mount_hash();
#ifdef CONFIG_RKP_NS_PROT
	rkp_reset_mnt_flags(mnt->mnt,MNT_READONLY);
#else
	mnt->mnt.mnt_flags &= ~MNT_READONLY;
#endif
	unlock_mount_hash();
}

int sb_prepare_remount_readonly(struct super_block *sb)
{
	struct mount *mnt;
	int err = 0;

	/* Racy optimization.  Recheck the counter under MNT_WRITE_HOLD */
	if (atomic_long_read(&sb->s_remove_count))
		return -EBUSY;

	lock_mount_hash();
	list_for_each_entry(mnt, &sb->s_mounts, mnt_instance) {
#ifdef CONFIG_RKP_NS_PROT
		if (!(mnt->mnt->mnt_flags & MNT_READONLY)) {
			rkp_set_mnt_flags(mnt->mnt,MNT_WRITE_HOLD);
#else
		if (!(mnt->mnt.mnt_flags & MNT_READONLY)) {
			mnt->mnt.mnt_flags |= MNT_WRITE_HOLD;
#endif
			smp_mb();
			if (mnt_get_writers(mnt) > 0) {
				err = -EBUSY;
				break;
			}
		}
	}
	if (!err && atomic_long_read(&sb->s_remove_count))
		err = -EBUSY;

	if (!err) {
		sb->s_readonly_remount = 1;
		smp_wmb();
	}
	list_for_each_entry(mnt, &sb->s_mounts, mnt_instance) {
#ifdef CONFIG_RKP_NS_PROT
		if (mnt->mnt->mnt_flags & MNT_WRITE_HOLD)
			rkp_reset_mnt_flags(mnt->mnt,MNT_WRITE_HOLD);
#else
		if (mnt->mnt.mnt_flags & MNT_WRITE_HOLD)
			mnt->mnt.mnt_flags &= ~MNT_WRITE_HOLD;
#endif
	}
	unlock_mount_hash();

	return err;
}
#ifdef CONFIG_RKP_NS_PROT
extern int rkp_from_vfsmnt_cache(unsigned long addr);
#endif
static void free_vfsmnt(struct mount *mnt)
{
#ifdef CONFIG_RKP_NS_PROT
	kfree(mnt->mnt->data);
#else
	kfree(mnt->mnt.data);
#endif
	kfree_const(mnt->mnt_devname);
#ifdef CONFIG_SMP
	free_percpu(mnt->mnt_pcp);
#endif
#ifdef CONFIG_RKP_NS_PROT
	if(mnt->mnt && 
		rkp_from_vfsmnt_cache((unsigned long)mnt->mnt))
		kmem_cache_free(vfsmnt_cache,mnt->mnt);
#endif
	kmem_cache_free(mnt_cache, mnt);
}

static void delayed_free_vfsmnt(struct rcu_head *head)
{
	free_vfsmnt(container_of(head, struct mount, mnt_rcu));
}

/* call under rcu_read_lock */
int __legitimize_mnt(struct vfsmount *bastard, unsigned seq)
{
	struct mount *mnt;
	if (read_seqretry(&mount_lock, seq))
		return 1;
	if (bastard == NULL)
		return 0;
	mnt = real_mount(bastard);
	mnt_add_count(mnt, 1);
	if (likely(!read_seqretry(&mount_lock, seq)))
		return 0;
	if (bastard->mnt_flags & MNT_SYNC_UMOUNT) {
		mnt_add_count(mnt, -1);
		return 1;
	}
	return -1;
}

/* call under rcu_read_lock */
bool legitimize_mnt(struct vfsmount *bastard, unsigned seq)
{
	int res = __legitimize_mnt(bastard, seq);
	if (likely(!res))
		return true;
	if (unlikely(res < 0)) {
		rcu_read_unlock();
		mntput(bastard);
		rcu_read_lock();
	}
	return false;
}

/*
 * find the first mount at @dentry on vfsmount @mnt.
 * call under rcu_read_lock()
 */
struct mount *__lookup_mnt(struct vfsmount *mnt, struct dentry *dentry)
{
	struct hlist_head *head = m_hash(mnt, dentry);
	struct mount *p;

	hlist_for_each_entry_rcu(p, head, mnt_hash)
#ifdef CONFIG_RKP_NS_PROT
		if (p->mnt_parent->mnt == mnt && p->mnt_mountpoint == dentry)
#else
		if (&p->mnt_parent->mnt == mnt && p->mnt_mountpoint == dentry)
#endif
			return p;
	return NULL;
}

/*
 * lookup_mnt - Return the first child mount mounted at path
 *
 * "First" means first mounted chronologically.  If you create the
 * following mounts:
 *
 * mount /dev/sda1 /mnt
 * mount /dev/sda2 /mnt
 * mount /dev/sda3 /mnt
 *
 * Then lookup_mnt() on the base /mnt dentry in the root mount will
 * return successively the root dentry and vfsmount of /dev/sda1, then
 * /dev/sda2, then /dev/sda3, then NULL.
 *
 * lookup_mnt takes a reference to the found vfsmount.
 */
struct vfsmount *lookup_mnt(const struct path *path)
{
	struct mount *child_mnt;
	struct vfsmount *m;
	unsigned seq;

	rcu_read_lock();
	do {
		seq = read_seqbegin(&mount_lock);
		child_mnt = __lookup_mnt(path->mnt, path->dentry);
#ifdef CONFIG_RKP_NS_PROT
		m = child_mnt ? child_mnt->mnt : NULL;
#else
		m = child_mnt ? &child_mnt->mnt : NULL;
#endif
	} while (!legitimize_mnt(m, seq));
	rcu_read_unlock();
	return m;
}

/*
 * __is_local_mountpoint - Test to see if dentry is a mountpoint in the
 *                         current mount namespace.
 *
 * The common case is dentries are not mountpoints at all and that
 * test is handled inline.  For the slow case when we are actually
 * dealing with a mountpoint of some kind, walk through all of the
 * mounts in the current mount namespace and test to see if the dentry
 * is a mountpoint.
 *
 * The mount_hashtable is not usable in the context because we
 * need to identify all mounts that may be in the current mount
 * namespace not just a mount that happens to have some specified
 * parent mount.
 */
bool __is_local_mountpoint(struct dentry *dentry)
{
	struct mnt_namespace *ns = current->nsproxy->mnt_ns;
	struct mount *mnt;
	bool is_covered = false;

	if (!d_mountpoint(dentry))
		goto out;

	down_read(&namespace_sem);
	list_for_each_entry(mnt, &ns->list, mnt_list) {
		is_covered = (mnt->mnt_mountpoint == dentry);
		if (is_covered)
			break;
	}
	up_read(&namespace_sem);
out:
	return is_covered;
}

static struct mountpoint *lookup_mountpoint(struct dentry *dentry)
{
	struct hlist_head *chain = mp_hash(dentry);
	struct mountpoint *mp;

	hlist_for_each_entry(mp, chain, m_hash) {
		if (mp->m_dentry == dentry) {
			/* might be worth a WARN_ON() */
			if (d_unlinked(dentry))
				return ERR_PTR(-ENOENT);
			mp->m_count++;
			return mp;
		}
	}
	return NULL;
}

static struct mountpoint *get_mountpoint(struct dentry *dentry)
{
	struct mountpoint *mp, *new = NULL;
	int ret;

	if (d_mountpoint(dentry)) {
mountpoint:
		read_seqlock_excl(&mount_lock);
		mp = lookup_mountpoint(dentry);
		read_sequnlock_excl(&mount_lock);
		if (mp)
			goto done;
	}

	if (!new)
		new = kmalloc(sizeof(struct mountpoint), GFP_KERNEL);
	if (!new)
		return ERR_PTR(-ENOMEM);


	/* Exactly one processes may set d_mounted */
	ret = d_set_mounted(dentry);

	/* Someone else set d_mounted? */
	if (ret == -EBUSY)
		goto mountpoint;

	/* The dentry is not available as a mountpoint? */
	mp = ERR_PTR(ret);
	if (ret)
		goto done;

	/* Add the new mountpoint to the hash table */
	read_seqlock_excl(&mount_lock);
	new->m_dentry = dentry;
	new->m_count = 1;
	hlist_add_head(&new->m_hash, mp_hash(dentry));
	INIT_HLIST_HEAD(&new->m_list);
	read_sequnlock_excl(&mount_lock);

	mp = new;
	new = NULL;
done:
	kfree(new);
	return mp;
}

static void put_mountpoint(struct mountpoint *mp)
{
	if (!--mp->m_count) {
		struct dentry *dentry = mp->m_dentry;
		BUG_ON(!hlist_empty(&mp->m_list));
		spin_lock(&dentry->d_lock);
		dentry->d_flags &= ~DCACHE_MOUNTED;
		spin_unlock(&dentry->d_lock);
		hlist_del(&mp->m_hash);
		kfree(mp);
	}
}

static inline int check_mnt(struct mount *mnt)
{
	return mnt->mnt_ns == current->nsproxy->mnt_ns;
}

/*
 * vfsmount lock must be held for write
 */
static void touch_mnt_namespace(struct mnt_namespace *ns)
{
	if (ns) {
		ns->event = ++event;
		wake_up_interruptible(&ns->poll);
	}
}

/*
 * vfsmount lock must be held for write
 */
static void __touch_mnt_namespace(struct mnt_namespace *ns)
{
	if (ns && ns->event != event) {
		ns->event = event;
		wake_up_interruptible(&ns->poll);
	}
}

/*
 * vfsmount lock must be held for write
 */
static void unhash_mnt(struct mount *mnt)
{
	mnt->mnt_parent = mnt;
#ifdef CONFIG_RKP_NS_PROT
	mnt->mnt_mountpoint = mnt->mnt->mnt_root;
#else
	mnt->mnt_mountpoint = mnt->mnt.mnt_root;
#endif
	list_del_init(&mnt->mnt_child);
	hlist_del_init_rcu(&mnt->mnt_hash);
	hlist_del_init(&mnt->mnt_mp_list);
	put_mountpoint(mnt->mnt_mp);
	mnt->mnt_mp = NULL;
}

/*
 * vfsmount lock must be held for write
 */
static void detach_mnt(struct mount *mnt, struct path *old_path)
{
	old_path->dentry = mnt->mnt_mountpoint;
#ifdef CONFIG_RKP_NS_PROT
	old_path->mnt = mnt->mnt_parent->mnt;
#else
	old_path->mnt = &mnt->mnt_parent->mnt;
#endif
	unhash_mnt(mnt);
}

/*
 * vfsmount lock must be held for write
 */
static void umount_mnt(struct mount *mnt)
{
	/* old mountpoint will be dropped when we can do that */
	mnt->mnt_ex_mountpoint = mnt->mnt_mountpoint;
	unhash_mnt(mnt);
}

/*
 * vfsmount lock must be held for write
 */
void mnt_set_mountpoint(struct mount *mnt,
			struct mountpoint *mp,
			struct mount *child_mnt)
{
	mp->m_count++;
	mnt_add_count(mnt, 1);	/* essentially, that's mntget */
	child_mnt->mnt_mountpoint = dget(mp->m_dentry);
	child_mnt->mnt_parent = mnt;
	child_mnt->mnt_mp = mp;
	hlist_add_head(&child_mnt->mnt_mp_list, &mp->m_list);
}

static void __attach_mnt(struct mount *mnt, struct mount *parent)
{
#ifdef CONFIG_RKP_NS_PROT
	hlist_add_head_rcu(&mnt->mnt_hash,
			m_hash(parent->mnt, mnt->mnt_mountpoint));
#else
	hlist_add_head_rcu(&mnt->mnt_hash,
			m_hash(&parent->mnt, mnt->mnt_mountpoint));
#endif
	list_add_tail(&mnt->mnt_child, &parent->mnt_mounts);
}

/*
 * vfsmount lock must be held for write
 */
static void attach_mnt(struct mount *mnt,
			struct mount *parent,
			struct mountpoint *mp)
{
	mnt_set_mountpoint(parent, mp, mnt);
	__attach_mnt(mnt, parent);
}

void mnt_change_mountpoint(struct mount *parent, struct mountpoint *mp, struct mount *mnt)
{
	struct mountpoint *old_mp = mnt->mnt_mp;
	struct dentry *old_mountpoint = mnt->mnt_mountpoint;
	struct mount *old_parent = mnt->mnt_parent;

	list_del_init(&mnt->mnt_child);
	hlist_del_init(&mnt->mnt_mp_list);
	hlist_del_init_rcu(&mnt->mnt_hash);

	attach_mnt(mnt, parent, mp);

	put_mountpoint(old_mp);

	/*
	 * Safely avoid even the suggestion this code might sleep or
	 * lock the mount hash by taking advantage of the knowledge that
	 * mnt_change_mountpoint will not release the final reference
	 * to a mountpoint.
	 *
	 * During mounting, the mount passed in as the parent mount will
	 * continue to use the old mountpoint and during unmounting, the
	 * old mountpoint will continue to exist until namespace_unlock,
	 * which happens well after mnt_change_mountpoint.
	 */
	spin_lock(&old_mountpoint->d_lock);
	old_mountpoint->d_lockref.count--;
	spin_unlock(&old_mountpoint->d_lock);

	mnt_add_count(old_parent, -1);
}

/*
 * vfsmount lock must be held for write
 */
static void commit_tree(struct mount *mnt)
{
	struct mount *parent = mnt->mnt_parent;
	struct mount *m;
	LIST_HEAD(head);
	struct mnt_namespace *n = parent->mnt_ns;

	BUG_ON(parent == mnt);

	list_add_tail(&head, &mnt->mnt_list);
	list_for_each_entry(m, &head, mnt_list)
		m->mnt_ns = n;

	list_splice(&head, n->list.prev);

	n->mounts += n->pending_mounts;
	n->pending_mounts = 0;

	__attach_mnt(mnt, parent);
	touch_mnt_namespace(n);
}

static struct mount *next_mnt(struct mount *p, struct mount *root)
{
	struct list_head *next = p->mnt_mounts.next;
	if (next == &p->mnt_mounts) {
		while (1) {
			if (p == root)
				return NULL;
			next = p->mnt_child.next;
			if (next != &p->mnt_parent->mnt_mounts)
				break;
			p = p->mnt_parent;
		}
	}
	return list_entry(next, struct mount, mnt_child);
}

static struct mount *skip_mnt_tree(struct mount *p)
{
	struct list_head *prev = p->mnt_mounts.prev;
	while (prev != &p->mnt_mounts) {
		p = list_entry(prev, struct mount, mnt_child);
		prev = p->mnt_mounts.prev;
	}
	return p;
}

struct vfsmount *
vfs_kern_mount(struct file_system_type *type, int flags, const char *name, void *data)
{
	struct mount *mnt;
	struct dentry *root;

	if (!type)
		return ERR_PTR(-ENODEV);

	mnt = alloc_vfsmnt(name);
	if (!mnt)
		return ERR_PTR(-ENOMEM);
#ifdef CONFIG_RKP_NS_PROT
		rkp_set_data(mnt->mnt,NULL);
#else
		mnt->mnt.data = NULL;
#endif
	if (type->alloc_mnt_data) {
#ifdef CONFIG_RKP_NS_PROT
		rkp_set_data(mnt->mnt,type->alloc_mnt_data());
		if (!mnt->mnt->data) {
#else
		mnt->mnt.data = type->alloc_mnt_data();
		if (!mnt->mnt.data) {
#endif
			mnt_free_id(mnt);
			free_vfsmnt(mnt);
			return ERR_PTR(-ENOMEM);
		}
	}
	if (flags & SB_KERNMOUNT)
#ifdef CONFIG_RKP_NS_PROT
		rkp_set_mnt_flags(mnt->mnt,MNT_INTERNAL);
	root = mount_fs(type, flags, name, mnt->mnt, data);
#else
		mnt->mnt.mnt_flags = MNT_INTERNAL;
	root = mount_fs(type, flags, name, &mnt->mnt, data);
#endif

	if (IS_ERR(root)) {
		mnt_free_id(mnt);
		free_vfsmnt(mnt);
		return ERR_CAST(root);
	}
#ifdef CONFIG_RKP_NS_PROT
	rkp_set_mnt_root_sb(mnt->mnt,root,root->d_sb);
	mnt->mnt_mountpoint = mnt->mnt->mnt_root;
#else
	mnt->mnt.mnt_root = root;
	mnt->mnt.mnt_sb = root->d_sb;
	mnt->mnt_mountpoint = mnt->mnt.mnt_root;
#endif	
	mnt->mnt_parent = mnt;
	lock_mount_hash();
	list_add_tail(&mnt->mnt_instance, &root->d_sb->s_mounts);
	unlock_mount_hash();
#ifdef CONFIG_RKP_NS_PROT
	return mnt->mnt;
#else
	return &mnt->mnt;
#endif
}
EXPORT_SYMBOL_GPL(vfs_kern_mount);

struct vfsmount *
vfs_submount(const struct dentry *mountpoint, struct file_system_type *type,
	     const char *name, void *data)
{
	/* Until it is worked out how to pass the user namespace
	 * through from the parent mount to the submount don't support
	 * unprivileged mounts with submounts.
	 */
	if (mountpoint->d_sb->s_user_ns != &init_user_ns)
		return ERR_PTR(-EPERM);

	return vfs_kern_mount(type, SB_SUBMOUNT, name, data);
}
EXPORT_SYMBOL_GPL(vfs_submount);

static struct mount *clone_mnt(struct mount *old, struct dentry *root,
					int flag)
{
#ifdef CONFIG_RKP_NS_PROT
	struct super_block *sb = old->mnt->mnt_sb;
#else
	struct super_block *sb = old->mnt.mnt_sb;
#endif
	struct mount *mnt;
	int err;
#ifdef CONFIG_RKP_NS_PROT
	int nsflags;
#endif

	mnt = alloc_vfsmnt(old->mnt_devname);
	if (!mnt)
		return ERR_PTR(-ENOMEM);

	if (sb->s_op->clone_mnt_data) {
#ifdef CONFIG_RKP_NS_PROT
		rkp_set_data(mnt->mnt,sb->s_op->clone_mnt_data(old->mnt->data));
		if (!mnt->mnt->data) {
#else
		mnt->mnt.data = sb->s_op->clone_mnt_data(old->mnt.data);
		if (!mnt->mnt.data) {
#endif
			err = -ENOMEM;
			goto out_free;
		}
	}

	if (flag & (CL_SLAVE | CL_PRIVATE | CL_SHARED_TO_SLAVE))
		mnt->mnt_group_id = 0; /* not a peer of original */
	else
		mnt->mnt_group_id = old->mnt_group_id;

	if ((flag & CL_MAKE_SHARED) && !mnt->mnt_group_id) {
		err = mnt_alloc_group_id(mnt);
		if (err)
			goto out_free;
	}

#ifdef CONFIG_RKP_NS_PROT
	nsflags = old->mnt->mnt_flags;
	nsflags &= ~(MNT_WRITE_HOLD|MNT_MARKED|MNT_INTERNAL);
	/* Don't allow unprivileged users to change mount flags */
	if (flag & CL_UNPRIVILEGED) {
		nsflags |= MNT_LOCK_ATIME;

		if (nsflags & MNT_READONLY)
			nsflags |= MNT_LOCK_READONLY;

		if (nsflags & MNT_NODEV)
			nsflags |= MNT_LOCK_NODEV;

		if (nsflags & MNT_NOSUID)
			nsflags |= MNT_LOCK_NOSUID;

		if (nsflags & MNT_NOEXEC)
			nsflags |= MNT_LOCK_NOEXEC;
	}
	if ((flag & CL_UNPRIVILEGED) &&
	    (!(flag & CL_EXPIRE) || list_empty(&old->mnt_expire)))
		nsflags |= MNT_LOCKED;
	rkp_assign_mnt_flags(mnt->mnt,nsflags);
#else
	mnt->mnt.mnt_flags = old->mnt.mnt_flags;
	mnt->mnt.mnt_flags &= ~(MNT_WRITE_HOLD|MNT_MARKED|MNT_INTERNAL);
	/* Don't allow unprivileged users to change mount flags */
	if (flag & CL_UNPRIVILEGED) {
		mnt->mnt.mnt_flags |= MNT_LOCK_ATIME;

		if (mnt->mnt.mnt_flags & MNT_READONLY)
			mnt->mnt.mnt_flags |= MNT_LOCK_READONLY;

		if (mnt->mnt.mnt_flags & MNT_NODEV)
			mnt->mnt.mnt_flags |= MNT_LOCK_NODEV;

		if (mnt->mnt.mnt_flags & MNT_NOSUID)
			mnt->mnt.mnt_flags |= MNT_LOCK_NOSUID;

		if (mnt->mnt.mnt_flags & MNT_NOEXEC)
			mnt->mnt.mnt_flags |= MNT_LOCK_NOEXEC;
	}

	/* Don't allow unprivileged users to reveal what is under a mount */
	if ((flag & CL_UNPRIVILEGED) &&
	    (!(flag & CL_EXPIRE) || list_empty(&old->mnt_expire)))
		mnt->mnt.mnt_flags |= MNT_LOCKED;
#endif
	/* Don't allow unprivileged users to reveal what is under a mount */
	atomic_inc(&sb->s_active);
#ifdef CONFIG_RKP_NS_PROT
	rkp_set_mnt_root_sb(mnt->mnt,dget(root),sb);
	mnt->mnt_mountpoint = mnt->mnt->mnt_root;
#else
	mnt->mnt.mnt_sb = sb;
	mnt->mnt.mnt_root = dget(root);
	mnt->mnt_mountpoint = mnt->mnt.mnt_root;
#endif
	mnt->mnt_parent = mnt;
	lock_mount_hash();
	list_add_tail(&mnt->mnt_instance, &sb->s_mounts);
	unlock_mount_hash();

	if ((flag & CL_SLAVE) ||
	    ((flag & CL_SHARED_TO_SLAVE) && IS_MNT_SHARED(old))) {
		list_add(&mnt->mnt_slave, &old->mnt_slave_list);
		mnt->mnt_master = old;
		CLEAR_MNT_SHARED(mnt);
	} else if (!(flag & CL_PRIVATE)) {
		if ((flag & CL_MAKE_SHARED) || IS_MNT_SHARED(old))
			list_add(&mnt->mnt_share, &old->mnt_share);
		if (IS_MNT_SLAVE(old))
			list_add(&mnt->mnt_slave, &old->mnt_slave);
		mnt->mnt_master = old->mnt_master;
	} else {
		CLEAR_MNT_SHARED(mnt);
	}
	if (flag & CL_MAKE_SHARED)
		set_mnt_shared(mnt);

	/* stick the duplicate mount on the same expiry list
	 * as the original if that was on one */
	if (flag & CL_EXPIRE) {
		if (!list_empty(&old->mnt_expire))
			list_add(&mnt->mnt_expire, &old->mnt_expire);
	}

	return mnt;

 out_free:
	mnt_free_id(mnt);
	free_vfsmnt(mnt);
	return ERR_PTR(err);
}

static void cleanup_mnt(struct mount *mnt)
{
	/*
	 * This probably indicates that somebody messed
	 * up a mnt_want/drop_write() pair.  If this
	 * happens, the filesystem was probably unable
	 * to make r/w->r/o transitions.
	 */
	/*
	 * The locking used to deal with mnt_count decrement provides barriers,
	 * so mnt_get_writers() below is safe.
	 */
	WARN_ON(mnt_get_writers(mnt));
	if (unlikely(mnt->mnt_pins.first))
		mnt_pin_kill(mnt);
#ifdef CONFIG_RKP_NS_PROT
	fsnotify_vfsmount_delete(mnt->mnt);
	dput(mnt->mnt->mnt_root);
	deactivate_super(mnt->mnt->mnt_sb);
#else
	fsnotify_vfsmount_delete(&mnt->mnt);
	dput(mnt->mnt.mnt_root);
	deactivate_super(mnt->mnt.mnt_sb);
#endif
	mnt_free_id(mnt);
	call_rcu(&mnt->mnt_rcu, delayed_free_vfsmnt);
}

static void __cleanup_mnt(struct rcu_head *head)
{
	cleanup_mnt(container_of(head, struct mount, mnt_rcu));
}

static LLIST_HEAD(delayed_mntput_list);
static void delayed_mntput(struct work_struct *unused)
{
	struct llist_node *node = llist_del_all(&delayed_mntput_list);
	struct mount *m, *t;

	llist_for_each_entry_safe(m, t, node, mnt_llist)
		cleanup_mnt(m);
}
static DECLARE_DELAYED_WORK(delayed_mntput_work, delayed_mntput);

static void mntput_no_expire(struct mount *mnt)
{
	rcu_read_lock();
	mnt_add_count(mnt, -1);
	if (likely(mnt->mnt_ns)) { /* shouldn't be the last one */
		rcu_read_unlock();
		sys_umount_trace_set_status(UMOUNT_STATUS_REMAIN_NS);
		return;
	}
	lock_mount_hash();
	if (mnt_get_count(mnt)) {
		rcu_read_unlock();
		unlock_mount_hash();
		sys_umount_trace_set_status(UMOUNT_STATUS_REMAIN_MNT_COUNT);
		return;
	}

#ifdef CONFIG_RKP_NS_PROT
	if (unlikely(mnt->mnt->mnt_flags & MNT_DOOMED)) {
#else
	if (unlikely(mnt->mnt.mnt_flags & MNT_DOOMED)) {
#endif
		rcu_read_unlock();
		unlock_mount_hash();
		return;
	}
#ifdef CONFIG_RKP_NS_PROT
	rkp_set_mnt_flags(mnt->mnt,MNT_DOOMED);
#else
	mnt->mnt.mnt_flags |= MNT_DOOMED;
#endif
	rcu_read_unlock();

	list_del(&mnt->mnt_instance);

	if (unlikely(!list_empty(&mnt->mnt_mounts))) {
		struct mount *p, *tmp;
		list_for_each_entry_safe(p, tmp, &mnt->mnt_mounts,  mnt_child) {
			umount_mnt(p);
		}
	}
	unlock_mount_hash();

#ifdef CONFIG_RKP_NS_PROT
	if (likely(!(mnt->mnt->mnt_flags & MNT_INTERNAL))) {
#else
	if (likely(!(mnt->mnt.mnt_flags & MNT_INTERNAL))) {
#endif
		struct task_struct *task = current;
		if (likely(!(task->flags & PF_KTHREAD))) {
			init_task_work(&mnt->mnt_rcu, __cleanup_mnt);
			if (!task_work_add(task, &mnt->mnt_rcu, true)) {
				sys_umount_trace_set_status(UMOUNT_STATUS_ADD_TASK);
				return;
			}
		}
		if (llist_add(&mnt->mnt_llist, &delayed_mntput_list)) {
			schedule_delayed_work(&delayed_mntput_work, 1);
			sys_umount_trace_set_status(UMOUNT_STATUS_ADD_DELAYED_WORK);
		}
		return;
	}
	cleanup_mnt(mnt);
}

void mntput(struct vfsmount *mnt)
{
	if (mnt) {
		struct mount *m = real_mount(mnt);
		/* avoid cacheline pingpong, hope gcc doesn't get "smart" */
		if (unlikely(m->mnt_expiry_mark))
			m->mnt_expiry_mark = 0;
		mntput_no_expire(m);
	}
}
EXPORT_SYMBOL(mntput);

struct vfsmount *mntget(struct vfsmount *mnt)
{
	if (mnt)
		mnt_add_count(real_mount(mnt), 1);
	return mnt;
}
EXPORT_SYMBOL(mntget);

/* path_is_mountpoint() - Check if path is a mount in the current
 *                          namespace.
 *
 *  d_mountpoint() can only be used reliably to establish if a dentry is
 *  not mounted in any namespace and that common case is handled inline.
 *  d_mountpoint() isn't aware of the possibility there may be multiple
 *  mounts using a given dentry in a different namespace. This function
 *  checks if the passed in path is a mountpoint rather than the dentry
 *  alone.
 */
bool path_is_mountpoint(const struct path *path)
{
	unsigned seq;
	bool res;

	if (!d_mountpoint(path->dentry))
		return false;

	rcu_read_lock();
	do {
		seq = read_seqbegin(&mount_lock);
		res = __path_is_mountpoint(path);
	} while (read_seqretry(&mount_lock, seq));
	rcu_read_unlock();

	return res;
}
EXPORT_SYMBOL(path_is_mountpoint);

struct vfsmount *mnt_clone_internal(const struct path *path)
{
	struct mount *p;
	p = clone_mnt(real_mount(path->mnt), path->dentry, CL_PRIVATE);
	if (IS_ERR(p))
		return ERR_CAST(p);
#ifdef CONFIG_RKP_NS_PROT
	rkp_set_mnt_flags(p->mnt,MNT_INTERNAL);
	return p->mnt;
#else
	p->mnt.mnt_flags |= MNT_INTERNAL;
	return &p->mnt;
#endif
}

#ifdef CONFIG_PROC_FS
/* iterator; we want it to have access to namespace_sem, thus here... */
static void *m_start(struct seq_file *m, loff_t *pos)
{
	struct proc_mounts *p = m->private;

	down_read(&namespace_sem);
	if (p->cached_event == p->ns->event) {
		void *v = p->cached_mount;
		if (*pos == p->cached_index)
			return v;
		if (*pos == p->cached_index + 1) {
			v = seq_list_next(v, &p->ns->list, &p->cached_index);
			return p->cached_mount = v;
		}
	}

	p->cached_event = p->ns->event;
	p->cached_mount = seq_list_start(&p->ns->list, *pos);
	p->cached_index = *pos;
	return p->cached_mount;
}

static void *m_next(struct seq_file *m, void *v, loff_t *pos)
{
	struct proc_mounts *p = m->private;

	p->cached_mount = seq_list_next(v, &p->ns->list, pos);
	p->cached_index = *pos;
	return p->cached_mount;
}

static void m_stop(struct seq_file *m, void *v)
{
	up_read(&namespace_sem);
}

static int m_show(struct seq_file *m, void *v)
{
	struct proc_mounts *p = m->private;
	struct mount *r = list_entry(v, struct mount, mnt_list);
#ifdef CONFIG_RKP_NS_PROT
	return p->show(m, r->mnt);
#else
	return p->show(m, &r->mnt);
#endif
}

const struct seq_operations mounts_op = {
	.start	= m_start,
	.next	= m_next,
	.stop	= m_stop,
	.show	= m_show,
};
#endif  /* CONFIG_PROC_FS */

/**
 * may_umount_tree - check if a mount tree is busy
 * @mnt: root of mount tree
 *
 * This is called to check if a tree of mounts has any
 * open files, pwds, chroots or sub mounts that are
 * busy.
 */
int may_umount_tree(struct vfsmount *m)
{
	struct mount *mnt = real_mount(m);
	int actual_refs = 0;
	int minimum_refs = 0;
	struct mount *p;
	BUG_ON(!m);

	/* write lock needed for mnt_get_count */
	lock_mount_hash();
	for (p = mnt; p; p = next_mnt(p, mnt)) {
		actual_refs += mnt_get_count(p);
		minimum_refs += 2;
	}
	unlock_mount_hash();

	if (actual_refs > minimum_refs)
		return 0;

	return 1;
}

EXPORT_SYMBOL(may_umount_tree);

/**
 * may_umount - check if a mount point is busy
 * @mnt: root of mount
 *
 * This is called to check if a mount point has any
 * open files, pwds, chroots or sub mounts. If the
 * mount has sub mounts this will return busy
 * regardless of whether the sub mounts are busy.
 *
 * Doesn't take quota and stuff into account. IOW, in some cases it will
 * give false negatives. The main reason why it's here is that we need
 * a non-destructive way to look for easily umountable filesystems.
 */
int may_umount(struct vfsmount *mnt)
{
	int ret = 1;
	down_read(&namespace_sem);
	lock_mount_hash();
	if (propagate_mount_busy(real_mount(mnt), 2))
		ret = 0;
	unlock_mount_hash();
	up_read(&namespace_sem);
	return ret;
}

EXPORT_SYMBOL(may_umount);

static HLIST_HEAD(unmounted);	/* protected by namespace_sem */

static void namespace_unlock(void)
{
	struct hlist_head head;

	hlist_move_list(&unmounted, &head);

	up_write(&namespace_sem);

	if (likely(hlist_empty(&head)))
		return;

	synchronize_rcu_expedited();

	group_pin_kill(&head);
}

static inline void namespace_lock(void)
{
	down_write(&namespace_sem);
}

enum umount_tree_flags {
	UMOUNT_SYNC = 1,
	UMOUNT_PROPAGATE = 2,
	UMOUNT_CONNECTED = 4,
};

static bool disconnect_mount(struct mount *mnt, enum umount_tree_flags how)
{
	/* Leaving mounts connected is only valid for lazy umounts */
	if (how & UMOUNT_SYNC)
		return true;

	/* A mount without a parent has nothing to be connected to */
	if (!mnt_has_parent(mnt))
		return true;

	/* Because the reference counting rules change when mounts are
	 * unmounted and connected, umounted mounts may not be
	 * connected to mounted mounts.
	 */
#ifdef CONFIG_RKP_NS_PROT
	if (!(mnt->mnt_parent->mnt->mnt_flags & MNT_UMOUNT))
		return true;
#else
if (!(mnt->mnt_parent->mnt.mnt_flags & MNT_UMOUNT))
		return true;
#endif
	/* Has it been requested that the mount remain connected? */
	if (how & UMOUNT_CONNECTED)
		return false;

	/* Is the mount locked such that it needs to remain connected? */
	if (IS_MNT_LOCKED(mnt))
		return false;

	/* By default disconnect the mount */
	return true;
}

/*
 * mount_lock must be held
 * namespace_sem must be held for write
 */
static void umount_tree(struct mount *mnt, enum umount_tree_flags how)
{
	LIST_HEAD(tmp_list);
	struct mount *p;

	if (how & UMOUNT_PROPAGATE)
		propagate_mount_unlock(mnt);

	/* Gather the mounts to umount */
	for (p = mnt; p; p = next_mnt(p, mnt)) {
#ifdef CONFIG_RKP_NS_PROT
		rkp_set_mnt_flags(p->mnt,MNT_UMOUNT);
#else
		p->mnt.mnt_flags |= MNT_UMOUNT;
#endif
		list_move(&p->mnt_list, &tmp_list);
	}

	/* Hide the mounts from mnt_mounts */
	list_for_each_entry(p, &tmp_list, mnt_list) {
		list_del_init(&p->mnt_child);
	}

	/* Add propogated mounts to the tmp_list */
	if (how & UMOUNT_PROPAGATE)
		propagate_umount(&tmp_list);

	while (!list_empty(&tmp_list)) {
		struct mnt_namespace *ns;
		bool disconnect;
		p = list_first_entry(&tmp_list, struct mount, mnt_list);
		list_del_init(&p->mnt_expire);
		list_del_init(&p->mnt_list);
		ns = p->mnt_ns;
		if (ns) {
			ns->mounts--;
			__touch_mnt_namespace(ns);
		}
		p->mnt_ns = NULL;
		if (how & UMOUNT_SYNC)
#ifdef CONFIG_RKP_NS_PROT
		rkp_set_mnt_flags(p->mnt,MNT_SYNC_UMOUNT);
#else
			p->mnt.mnt_flags |= MNT_SYNC_UMOUNT;
#endif
		disconnect = disconnect_mount(p, how);

#ifdef CONFIG_RKP_NS_PROT
		pin_insert_group(&p->mnt_umount, p->mnt_parent->mnt,
#else
		pin_insert_group(&p->mnt_umount, &p->mnt_parent->mnt,
#endif
				 disconnect ? &unmounted : NULL);
		if (mnt_has_parent(p)) {
			mnt_add_count(p->mnt_parent, -1);
			if (!disconnect) {
				/* Don't forget about p */
				list_add_tail(&p->mnt_child, &p->mnt_parent->mnt_mounts);
			} else {
				umount_mnt(p);
			}
		}
		change_mnt_propagation(p, MS_PRIVATE);
	}
}

static void shrink_submounts(struct mount *mnt);

static int do_umount(struct mount *mnt, int flags)
{
#ifdef CONFIG_RKP_NS_PROT
	struct super_block *sb = mnt->mnt->mnt_sb;
#else
	struct super_block *sb = mnt->mnt.mnt_sb;
#endif
	int retval;

#ifdef CONFIG_RKP_NS_PROT
	retval = security_sb_umount(mnt->mnt, flags);
#else
	retval = security_sb_umount(&mnt->mnt, flags);
#endif
	if (retval)
		return retval;

	/*
	 * Allow userspace to request a mountpoint be expired rather than
	 * unmounting unconditionally. Unmount only happens if:
	 *  (1) the mark is already set (the mark is cleared by mntput())
	 *  (2) the usage count == 1 [parent vfsmount] + 1 [sys_umount]
	 */
	if (flags & MNT_EXPIRE) {
#ifdef CONFIG_RKP_NS_PROT
		if (mnt->mnt == current->fs->root.mnt ||
#else
		if (&mnt->mnt == current->fs->root.mnt ||
#endif
		    flags & (MNT_FORCE | MNT_DETACH))
			return -EINVAL;

		/*
		 * probably don't strictly need the lock here if we examined
		 * all race cases, but it's a slowpath.
		 */
		lock_mount_hash();
		if (mnt_get_count(mnt) != 2) {
			unlock_mount_hash();
			return -EBUSY;
		}
		unlock_mount_hash();

		if (!xchg(&mnt->mnt_expiry_mark, 1))
			return -EAGAIN;
	}

	/*
	 * If we may have to abort operations to get out of this
	 * mount, and they will themselves hold resources we must
	 * allow the fs to do things. In the Unix tradition of
	 * 'Gee thats tricky lets do it in userspace' the umount_begin
	 * might fail to complete on the first run through as other tasks
	 * must return, and the like. Thats for the mount program to worry
	 * about for the moment.
	 */

	if (flags & MNT_FORCE && sb->s_op->umount_begin) {
		sb->s_op->umount_begin(sb);
	}

	/*
	 * No sense to grab the lock for this test, but test itself looks
	 * somewhat bogus. Suggestions for better replacement?
	 * Ho-hum... In principle, we might treat that as umount + switch
	 * to rootfs. GC would eventually take care of the old vfsmount.
	 * Actually it makes sense, especially if rootfs would contain a
	 * /reboot - static binary that would close all descriptors and
	 * call reboot(9). Then init(8) could umount root and exec /reboot.
	 */
#ifdef CONFIG_RKP_NS_PROT
	if (mnt->mnt == current->fs->root.mnt && !(flags & MNT_DETACH)) {
#else
	if (&mnt->mnt == current->fs->root.mnt && !(flags & MNT_DETACH)) {
#endif
		/*
		 * Special case for "unmounting" root ...
		 * we just try to remount it readonly.
		 */
		if (!capable(CAP_SYS_ADMIN))
			return -EPERM;
		down_write(&sb->s_umount);
		if (!sb_rdonly(sb))
			retval = do_remount_sb(sb, SB_RDONLY, NULL, 0);
		up_write(&sb->s_umount);
		return retval;
	}

	namespace_lock();
	lock_mount_hash();
	event++;

	if (flags & MNT_DETACH) {
		if (!list_empty(&mnt->mnt_list))
			umount_tree(mnt, UMOUNT_PROPAGATE);
		retval = 0;
	} else {
		shrink_submounts(mnt);
		retval = -EBUSY;
		if (!propagate_mount_busy(mnt, 2)) {
			if (!list_empty(&mnt->mnt_list))
				umount_tree(mnt, UMOUNT_PROPAGATE|UMOUNT_SYNC);
			retval = 0;
		}
	}
	unlock_mount_hash();
	namespace_unlock();
	return retval;
}

/*
 * __detach_mounts - lazily unmount all mounts on the specified dentry
 *
 * During unlink, rmdir, and d_drop it is possible to loose the path
 * to an existing mountpoint, and wind up leaking the mount.
 * detach_mounts allows lazily unmounting those mounts instead of
 * leaking them.
 *
 * The caller may hold dentry->d_inode->i_mutex.
 */
void __detach_mounts(struct dentry *dentry)
{
	struct mountpoint *mp;
	struct mount *mnt;

	namespace_lock();
	lock_mount_hash();
	mp = lookup_mountpoint(dentry);
	if (IS_ERR_OR_NULL(mp))
		goto out_unlock;

	event++;
	while (!hlist_empty(&mp->m_list)) {
		mnt = hlist_entry(mp->m_list.first, struct mount, mnt_mp_list);
#ifdef CONFIG_RKP_NS_PROT
		if (mnt->mnt->mnt_flags & MNT_UMOUNT) {
#else
		if (mnt->mnt.mnt_flags & MNT_UMOUNT) {
#endif
			hlist_add_head(&mnt->mnt_umount.s_list, &unmounted);
			umount_mnt(mnt);
		}
		else umount_tree(mnt, UMOUNT_CONNECTED);
	}
	put_mountpoint(mp);
out_unlock:
	unlock_mount_hash();
	namespace_unlock();
}

/*
 * Is the caller allowed to modify his namespace?
 */
static inline bool may_mount(void)
{
	return ns_capable(current->nsproxy->mnt_ns->user_ns, CAP_SYS_ADMIN);
}

static inline bool may_mandlock(void)
{
#ifndef	CONFIG_MANDATORY_FILE_LOCKING
	return false;
#endif
	return capable(CAP_SYS_ADMIN);
}

/*
 * Now umount can handle mount points as well as block devices.
 * This is important for filesystems which use unnamed block devices.
 *
 * We now support a flag for forced unmount like the other 'big iron'
 * unixes. Our API is identical to OSF/1 to avoid making a mess of AMD
 */

#ifdef CONFIG_PAGE_BOOST_RECORDING
#include <linux/io_record.h>
#endif

SYSCALL_DEFINE2(umount, char __user *, name, int, flags)
{
	struct path path;
	struct mount *mnt;
	int retval;
	int lookup_flags = 0;

	if (flags & ~(MNT_FORCE | MNT_DETACH | MNT_EXPIRE | UMOUNT_NOFOLLOW))
		return -EINVAL;

	if (!may_mount())
		return -EPERM;

#ifdef CONFIG_PAGE_BOOST_RECORDING
	forced_init_record();
#endif
	if (!(flags & UMOUNT_NOFOLLOW))
		lookup_flags |= LOOKUP_FOLLOW;

	retval = user_path_mountpoint_at(AT_FDCWD, name, lookup_flags, &path);
	if (retval)
		goto out;
	mnt = real_mount(path.mnt);
	retval = -EINVAL;
	if (path.dentry != path.mnt->mnt_root)
		goto dput_and_out;
	if (!check_mnt(mnt))
		goto dput_and_out;

#ifdef CONFIG_RKP_NS_PROT
	if (mnt->mnt->mnt_flags & MNT_LOCKED)
#else
	if (mnt->mnt.mnt_flags & MNT_LOCKED)
#endif
		goto dput_and_out;
	retval = -EPERM;
	if (flags & MNT_FORCE && !capable(CAP_SYS_ADMIN))
		goto dput_and_out;

	retval = do_umount(mnt, flags);
dput_and_out:
	/* we mustn't call path_put() as that would clear mnt_expiry_mark */
	dput(path.dentry);
	mntput_no_expire(mnt);
	if (!retval)
		sys_umount_trace_print(mnt, flags);
out:
	return retval;
}

#ifdef __ARCH_WANT_SYS_OLDUMOUNT

/*
 *	The 2.0 compatible umount. No flags.
 */
SYSCALL_DEFINE1(oldumount, char __user *, name)
{
	return sys_umount(name, 0);
}

#endif

static bool is_mnt_ns_file(struct dentry *dentry)
{
	/* Is this a proxy for a mount namespace? */
	return dentry->d_op == &ns_dentry_operations &&
	       dentry->d_fsdata == &mntns_operations;
}

struct mnt_namespace *to_mnt_ns(struct ns_common *ns)
{
	return container_of(ns, struct mnt_namespace, ns);
}

static bool mnt_ns_loop(struct dentry *dentry)
{
	/* Could bind mounting the mount namespace inode cause a
	 * mount namespace loop?
	 */
	struct mnt_namespace *mnt_ns;
	if (!is_mnt_ns_file(dentry))
		return false;

	mnt_ns = to_mnt_ns(get_proc_ns(dentry->d_inode));
	return current->nsproxy->mnt_ns->seq >= mnt_ns->seq;
}

struct mount *copy_tree(struct mount *mnt, struct dentry *dentry,
					int flag)
{
	struct mount *res, *p, *q, *r, *parent;

	if (!(flag & CL_COPY_UNBINDABLE) && IS_MNT_UNBINDABLE(mnt))
		return ERR_PTR(-EINVAL);

	if (!(flag & CL_COPY_MNT_NS_FILE) && is_mnt_ns_file(dentry))
		return ERR_PTR(-EINVAL);

	res = q = clone_mnt(mnt, dentry, flag);
	if (IS_ERR(q))
		return q;

	q->mnt_mountpoint = mnt->mnt_mountpoint;

	p = mnt;
	list_for_each_entry(r, &mnt->mnt_mounts, mnt_child) {
		struct mount *s;
		if (!is_subdir(r->mnt_mountpoint, dentry))
			continue;

		for (s = r; s; s = next_mnt(s, r)) {
			if (!(flag & CL_COPY_UNBINDABLE) &&
			    IS_MNT_UNBINDABLE(s)) {
				s = skip_mnt_tree(s);
				continue;
			}
			if (!(flag & CL_COPY_MNT_NS_FILE) &&
#ifdef CONFIG_RKP_NS_PROT
			    is_mnt_ns_file(s->mnt->mnt_root)) {
#else
			    is_mnt_ns_file(s->mnt.mnt_root)) {
#endif
				s = skip_mnt_tree(s);
				continue;
			}
			while (p != s->mnt_parent) {
				p = p->mnt_parent;
				q = q->mnt_parent;
			}
			p = s;
			parent = q;
#ifdef CONFIG_RKP_NS_PROT
			q = clone_mnt(p, p->mnt->mnt_root, flag);
#else
			q = clone_mnt(p, p->mnt.mnt_root, flag);
#endif
			if (IS_ERR(q))
				goto out;
			lock_mount_hash();
			list_add_tail(&q->mnt_list, &res->mnt_list);
			attach_mnt(q, parent, p->mnt_mp);
			unlock_mount_hash();
		}
	}
	return res;
out:
	if (res) {
		lock_mount_hash();
		umount_tree(res, UMOUNT_SYNC);
		unlock_mount_hash();
	}
	return q;
}

/* Caller should check returned pointer for errors */

struct vfsmount *collect_mounts(const struct path *path)
{
	struct mount *tree;
	namespace_lock();
	if (!check_mnt(real_mount(path->mnt)))
		tree = ERR_PTR(-EINVAL);
	else
		tree = copy_tree(real_mount(path->mnt), path->dentry,
				 CL_COPY_ALL | CL_PRIVATE);
	namespace_unlock();
	if (IS_ERR(tree))
		return ERR_CAST(tree);
#ifdef CONFIG_RKP_NS_PROT
	return tree->mnt;
#else
	return &tree->mnt;
#endif
}

void drop_collected_mounts(struct vfsmount *mnt)
{
	namespace_lock();
	lock_mount_hash();
	umount_tree(real_mount(mnt), UMOUNT_SYNC);
	unlock_mount_hash();
	namespace_unlock();
}

static bool has_locked_children(struct mount *mnt, struct dentry *dentry)
{
	struct mount *child;

	list_for_each_entry(child, &mnt->mnt_mounts, mnt_child) {
		if (!is_subdir(child->mnt_mountpoint, dentry))
			continue;

		if (child->mnt.mnt_flags & MNT_LOCKED)
			return true;
	}
	return false;
}

/**
 * clone_private_mount - create a private clone of a path
 *
 * This creates a new vfsmount, which will be the clone of @path.  The new will
 * not be attached anywhere in the namespace and will be private (i.e. changes
 * to the originating mount won't be propagated into this).
 *
 * Release with mntput().
 */
struct vfsmount *clone_private_mount(const struct path *path)
{
	struct mount *old_mnt = real_mount(path->mnt);
	struct mount *new_mnt;

	down_read(&namespace_sem);
	if (IS_MNT_UNBINDABLE(old_mnt))
		goto invalid;

	if (!check_mnt(old_mnt))
		goto invalid;

	if (has_locked_children(old_mnt, path->dentry))
		goto invalid;

	new_mnt = clone_mnt(old_mnt, path->dentry, CL_PRIVATE);
	up_read(&namespace_sem);

	if (IS_ERR(new_mnt))
		return ERR_CAST(new_mnt);

#ifdef CONFIG_RKP_NS_PROT
	return new_mnt->mnt;
#else
	return &new_mnt->mnt;
<<<<<<< HEAD
#endif
=======

invalid:
	up_read(&namespace_sem);
	return ERR_PTR(-EINVAL);
>>>>>>> 162b95d0
}
EXPORT_SYMBOL_GPL(clone_private_mount);

int iterate_mounts(int (*f)(struct vfsmount *, void *), void *arg,
		   struct vfsmount *root)
{
	struct mount *mnt;
	int res = f(root, arg);
	if (res)
		return res;
	list_for_each_entry(mnt, &real_mount(root)->mnt_list, mnt_list) {
#ifdef CONFIG_RKP_NS_PROT
		res = f(mnt->mnt, arg);
#else
		res = f(&mnt->mnt, arg);
#endif
		if (res)
			return res;
	}
	return 0;
}

static void cleanup_group_ids(struct mount *mnt, struct mount *end)
{
	struct mount *p;

	for (p = mnt; p != end; p = next_mnt(p, mnt)) {
		if (p->mnt_group_id && !IS_MNT_SHARED(p))
			mnt_release_group_id(p);
	}
}

static int invent_group_ids(struct mount *mnt, bool recurse)
{
	struct mount *p;

	for (p = mnt; p; p = recurse ? next_mnt(p, mnt) : NULL) {
		if (!p->mnt_group_id && !IS_MNT_SHARED(p)) {
			int err = mnt_alloc_group_id(p);
			if (err) {
				cleanup_group_ids(mnt, p);
				return err;
			}
		}
	}

	return 0;
}

int count_mounts(struct mnt_namespace *ns, struct mount *mnt)
{
	unsigned int max = READ_ONCE(sysctl_mount_max);
	unsigned int mounts = 0, old, pending, sum;
	struct mount *p;

	for (p = mnt; p; p = next_mnt(p, mnt))
		mounts++;

	old = ns->mounts;
	pending = ns->pending_mounts;
	sum = old + pending;
	if ((old > sum) ||
	    (pending > sum) ||
	    (max < sum) ||
	    (mounts > (max - sum)))
		return -ENOSPC;

	ns->pending_mounts = pending + mounts;
	return 0;
}

/*
 *  @source_mnt : mount tree to be attached
 *  @nd         : place the mount tree @source_mnt is attached
 *  @parent_nd  : if non-null, detach the source_mnt from its parent and
 *  		   store the parent mount and mountpoint dentry.
 *  		   (done when source_mnt is moved)
 *
 *  NOTE: in the table below explains the semantics when a source mount
 *  of a given type is attached to a destination mount of a given type.
 * ---------------------------------------------------------------------------
 * |         BIND MOUNT OPERATION                                            |
 * |**************************************************************************
 * | source-->| shared        |       private  |       slave    | unbindable |
 * | dest     |               |                |                |            |
 * |   |      |               |                |                |            |
 * |   v      |               |                |                |            |
 * |**************************************************************************
 * |  shared  | shared (++)   |     shared (+) |     shared(+++)|  invalid   |
 * |          |               |                |                |            |
 * |non-shared| shared (+)    |      private   |      slave (*) |  invalid   |
 * ***************************************************************************
 * A bind operation clones the source mount and mounts the clone on the
 * destination mount.
 *
 * (++)  the cloned mount is propagated to all the mounts in the propagation
 * 	 tree of the destination mount and the cloned mount is added to
 * 	 the peer group of the source mount.
 * (+)   the cloned mount is created under the destination mount and is marked
 *       as shared. The cloned mount is added to the peer group of the source
 *       mount.
 * (+++) the mount is propagated to all the mounts in the propagation tree
 *       of the destination mount and the cloned mount is made slave
 *       of the same master as that of the source mount. The cloned mount
 *       is marked as 'shared and slave'.
 * (*)   the cloned mount is made a slave of the same master as that of the
 * 	 source mount.
 *
 * ---------------------------------------------------------------------------
 * |         		MOVE MOUNT OPERATION                                 |
 * |**************************************************************************
 * | source-->| shared        |       private  |       slave    | unbindable |
 * | dest     |               |                |                |            |
 * |   |      |               |                |                |            |
 * |   v      |               |                |                |            |
 * |**************************************************************************
 * |  shared  | shared (+)    |     shared (+) |    shared(+++) |  invalid   |
 * |          |               |                |                |            |
 * |non-shared| shared (+*)   |      private   |    slave (*)   | unbindable |
 * ***************************************************************************
 *
 * (+)  the mount is moved to the destination. And is then propagated to
 * 	all the mounts in the propagation tree of the destination mount.
 * (+*)  the mount is moved to the destination.
 * (+++)  the mount is moved to the destination and is then propagated to
 * 	all the mounts belonging to the destination mount's propagation tree.
 * 	the mount is marked as 'shared and slave'.
 * (*)	the mount continues to be a slave at the new location.
 *
 * if the source mount is a tree, the operations explained above is
 * applied to each mount in the tree.
 * Must be called without spinlocks held, since this function can sleep
 * in allocations.
 */
static int attach_recursive_mnt(struct mount *source_mnt,
			struct mount *dest_mnt,
			struct mountpoint *dest_mp,
			struct path *parent_path)
{
	HLIST_HEAD(tree_list);
	struct mnt_namespace *ns = dest_mnt->mnt_ns;
	struct mountpoint *smp;
	struct mount *child, *p;
	struct hlist_node *n;
	int err;

	/* Preallocate a mountpoint in case the new mounts need
	 * to be tucked under other mounts.
	 */
#ifdef CONFIG_RKP_NS_PROT
	smp = get_mountpoint(source_mnt->mnt->mnt_root);
#else
	smp = get_mountpoint(source_mnt->mnt.mnt_root);
#endif
	if (IS_ERR(smp))
		return PTR_ERR(smp);

	/* Is there space to add these mounts to the mount namespace? */
	if (!parent_path) {
		err = count_mounts(ns, source_mnt);
		if (err)
			goto out;
	}

	if (IS_MNT_SHARED(dest_mnt)) {
		err = invent_group_ids(source_mnt, true);
		if (err)
			goto out;
		err = propagate_mnt(dest_mnt, dest_mp, source_mnt, &tree_list);
		lock_mount_hash();
		if (err)
			goto out_cleanup_ids;
		for (p = source_mnt; p; p = next_mnt(p, source_mnt))
			set_mnt_shared(p);
	} else {
		lock_mount_hash();
	}
	if (parent_path) {
		detach_mnt(source_mnt, parent_path);
		attach_mnt(source_mnt, dest_mnt, dest_mp);
		touch_mnt_namespace(source_mnt->mnt_ns);
	} else {
		mnt_set_mountpoint(dest_mnt, dest_mp, source_mnt);
		commit_tree(source_mnt);
	}

	hlist_for_each_entry_safe(child, n, &tree_list, mnt_hash) {
		struct mount *q;
		hlist_del_init(&child->mnt_hash);
#ifdef CONFIG_RKP_NS_PROT
		q = __lookup_mnt(child->mnt_parent->mnt,
#else
		q = __lookup_mnt(&child->mnt_parent->mnt,
#endif
				 child->mnt_mountpoint);
		if (q)
			mnt_change_mountpoint(child, smp, q);
		commit_tree(child);
	}
	put_mountpoint(smp);
	unlock_mount_hash();

	return 0;

 out_cleanup_ids:
	while (!hlist_empty(&tree_list)) {
		child = hlist_entry(tree_list.first, struct mount, mnt_hash);
		child->mnt_parent->mnt_ns->pending_mounts = 0;
		umount_tree(child, UMOUNT_SYNC);
	}
	unlock_mount_hash();
	cleanup_group_ids(source_mnt, NULL);
 out:
	ns->pending_mounts = 0;

	read_seqlock_excl(&mount_lock);
	put_mountpoint(smp);
	read_sequnlock_excl(&mount_lock);

	return err;
}

static struct mountpoint *lock_mount(struct path *path)
{
	struct vfsmount *mnt;
	struct dentry *dentry = path->dentry;
retry:
	inode_lock(dentry->d_inode);
	if (unlikely(cant_mount(dentry))) {
		inode_unlock(dentry->d_inode);
		return ERR_PTR(-ENOENT);
	}
	namespace_lock();
	mnt = lookup_mnt(path);
	if (likely(!mnt)) {
		struct mountpoint *mp = get_mountpoint(dentry);
		if (IS_ERR(mp)) {
			namespace_unlock();
			inode_unlock(dentry->d_inode);
			return mp;
		}
		return mp;
	}
	namespace_unlock();
	inode_unlock(path->dentry->d_inode);
	path_put(path);
	path->mnt = mnt;
	dentry = path->dentry = dget(mnt->mnt_root);
	goto retry;
}

static void unlock_mount(struct mountpoint *where)
{
	struct dentry *dentry = where->m_dentry;

	read_seqlock_excl(&mount_lock);
	put_mountpoint(where);
	read_sequnlock_excl(&mount_lock);

	namespace_unlock();
	inode_unlock(dentry->d_inode);
}

static int graft_tree(struct mount *mnt, struct mount *p, struct mountpoint *mp)
{
#ifdef CONFIG_RKP_NS_PROT
	if (mnt->mnt->mnt_sb->s_flags & SB_NOUSER)
#else
	if (mnt->mnt.mnt_sb->s_flags & SB_NOUSER)
#endif
		return -EINVAL;

	if (d_is_dir(mp->m_dentry) !=
#ifdef CONFIG_RKP_NS_PROT
	      d_is_dir(mnt->mnt->mnt_root))
#else
	      d_is_dir(mnt->mnt.mnt_root))
#endif
		return -ENOTDIR;

	return attach_recursive_mnt(mnt, p, mp, NULL);
}

/*
 * Sanity check the flags to change_mnt_propagation.
 */

static int flags_to_propagation_type(int ms_flags)
{
	int type = ms_flags & ~(MS_REC | MS_SILENT);

	/* Fail if any non-propagation flags are set */
	if (type & ~(MS_SHARED | MS_PRIVATE | MS_SLAVE | MS_UNBINDABLE))
		return 0;
	/* Only one propagation flag should be set */
	if (!is_power_of_2(type))
		return 0;
	return type;
}

/*
 * recursively change the type of the mountpoint.
 */
static int do_change_type(struct path *path, int ms_flags)
{
	struct mount *m;
	struct mount *mnt = real_mount(path->mnt);
	int recurse = ms_flags & MS_REC;
	int type;
	int err = 0;

	if (path->dentry != path->mnt->mnt_root)
		return -EINVAL;

	type = flags_to_propagation_type(ms_flags);
	if (!type)
		return -EINVAL;

	namespace_lock();
	if (type == MS_SHARED) {
		err = invent_group_ids(mnt, recurse);
		if (err)
			goto out_unlock;
	}

	lock_mount_hash();
	for (m = mnt; m; m = (recurse ? next_mnt(m, mnt) : NULL))
		change_mnt_propagation(m, type);
	unlock_mount_hash();

 out_unlock:
	namespace_unlock();
	return err;
}

<<<<<<< HEAD
static bool has_locked_children(struct mount *mnt, struct dentry *dentry)
{
	struct mount *child;
	list_for_each_entry(child, &mnt->mnt_mounts, mnt_child) {
		if (!is_subdir(child->mnt_mountpoint, dentry))
			continue;

#ifdef CONFIG_RKP_NS_PROT
		if (child->mnt->mnt_flags & MNT_LOCKED)
#else
		if (child->mnt.mnt_flags & MNT_LOCKED)
#endif
			return true;
	}
	return false;
}

=======
>>>>>>> 162b95d0
/*
 * do loopback mount.
 */
static int do_loopback(struct path *path, const char *old_name,
				int recurse)
{
	struct path old_path;
	struct mount *mnt = NULL, *old, *parent;
	struct mountpoint *mp;
	int err;
	if (!old_name || !*old_name)
		return -EINVAL;
	err = kern_path(old_name, LOOKUP_FOLLOW|LOOKUP_AUTOMOUNT, &old_path);
	if (err)
		return err;

	err = -EINVAL;
	if (mnt_ns_loop(old_path.dentry))
		goto out;

	mp = lock_mount(path);
	err = PTR_ERR(mp);
	if (IS_ERR(mp))
		goto out;

	old = real_mount(old_path.mnt);
	parent = real_mount(path->mnt);

	err = -EINVAL;
	if (IS_MNT_UNBINDABLE(old))
		goto out2;

	if (!check_mnt(parent))
		goto out2;

	if (!check_mnt(old) && old_path.dentry->d_op != &ns_dentry_operations)
		goto out2;

	if (!recurse && has_locked_children(old, old_path.dentry))
		goto out2;

	if (recurse)
		mnt = copy_tree(old, old_path.dentry, CL_COPY_MNT_NS_FILE);
	else
		mnt = clone_mnt(old, old_path.dentry, 0);

	if (IS_ERR(mnt)) {
		err = PTR_ERR(mnt);
		goto out2;
	}

#ifdef CONFIG_RKP_NS_PROT
	rkp_reset_mnt_flags(mnt->mnt,MNT_LOCKED);
#else
	mnt->mnt.mnt_flags &= ~MNT_LOCKED;
#endif
	err = graft_tree(mnt, parent, mp);
	if (err) {
		lock_mount_hash();
		umount_tree(mnt, UMOUNT_SYNC);
		unlock_mount_hash();
	}
out2:
	unlock_mount(mp);
out:
	path_put(&old_path);
	return err;
}

static int change_mount_flags(struct vfsmount *mnt, int ms_flags)
{
	int error = 0;
	int readonly_request = 0;

	if (ms_flags & MS_RDONLY)
		readonly_request = 1;
	if (readonly_request == __mnt_is_readonly(mnt))
		return 0;

	if (readonly_request)
		error = mnt_make_readonly(real_mount(mnt));
	else
		__mnt_unmake_readonly(real_mount(mnt));
	return error;
}

/*
 * change filesystem flags. dir should be a physical root of filesystem.
 * If you've mounted a non-root directory somewhere and want to do remount
 * on it - tough luck.
 */
static int do_remount(struct path *path, int ms_flags, int sb_flags,
		      int mnt_flags, void *data)
{
	int err;
	struct super_block *sb = path->mnt->mnt_sb;
	struct mount *mnt = real_mount(path->mnt);

	if (!check_mnt(mnt))
		return -EINVAL;

	if (path->dentry != path->mnt->mnt_root)
		return -EINVAL;

	/* Don't allow changing of locked mnt flags.
	 *
	 * No locks need to be held here while testing the various
	 * MNT_LOCK flags because those flags can never be cleared
	 * once they are set.
	 */
#ifdef CONFIG_RKP_NS_PROT
	if ((mnt->mnt->mnt_flags & MNT_LOCK_READONLY) &&
	    !(mnt_flags & MNT_READONLY)) {
		return -EPERM;
	}
	if ((mnt->mnt->mnt_flags & MNT_LOCK_NODEV) &&
	    !(mnt_flags & MNT_NODEV)) {
		return -EPERM;
	}
	if ((mnt->mnt->mnt_flags & MNT_LOCK_NOSUID) &&
	    !(mnt_flags & MNT_NOSUID)) {
		return -EPERM;
	}
	if ((mnt->mnt->mnt_flags & MNT_LOCK_NOEXEC) &&
	    !(mnt_flags & MNT_NOEXEC)) {
		return -EPERM;
	}
	if ((mnt->mnt->mnt_flags & MNT_LOCK_ATIME) &&
	    ((mnt->mnt->mnt_flags & MNT_ATIME_MASK) != (mnt_flags & MNT_ATIME_MASK))) {
		return -EPERM;
	}
#else
	if ((mnt->mnt.mnt_flags & MNT_LOCK_READONLY) &&
	    !(mnt_flags & MNT_READONLY)) {
		return -EPERM;
	}
	if ((mnt->mnt.mnt_flags & MNT_LOCK_NODEV) &&
	    !(mnt_flags & MNT_NODEV)) {
		return -EPERM;
	}
	if ((mnt->mnt.mnt_flags & MNT_LOCK_NOSUID) &&
	    !(mnt_flags & MNT_NOSUID)) {
		return -EPERM;
	}
	if ((mnt->mnt.mnt_flags & MNT_LOCK_NOEXEC) &&
	    !(mnt_flags & MNT_NOEXEC)) {
		return -EPERM;
	}
	if ((mnt->mnt.mnt_flags & MNT_LOCK_ATIME) &&
	    ((mnt->mnt.mnt_flags & MNT_ATIME_MASK) != (mnt_flags & MNT_ATIME_MASK))) {
		return -EPERM;
	}
#endif
	err = security_sb_remount(sb, data);
	if (err)
		return err;

	down_write(&sb->s_umount);
	if (ms_flags & MS_BIND)
		err = change_mount_flags(path->mnt, ms_flags);
	else if (!capable(CAP_SYS_ADMIN))
		err = -EPERM;
	else {
		err = do_remount_sb2(path->mnt, sb, sb_flags, data, 0);
		namespace_lock();
		lock_mount_hash();
		propagate_remount(mnt);
		unlock_mount_hash();
		namespace_unlock();
	}
	if (!err) {
		lock_mount_hash();
#ifdef CONFIG_RKP_NS_PROT
		mnt_flags |= mnt->mnt->mnt_flags & ~MNT_USER_SETTABLE_MASK;
		rkp_assign_mnt_flags(mnt->mnt,mnt_flags);
#else
		mnt_flags |= mnt->mnt.mnt_flags & ~MNT_USER_SETTABLE_MASK;
		mnt->mnt.mnt_flags = mnt_flags;
#endif
		touch_mnt_namespace(mnt->mnt_ns);
		unlock_mount_hash();
	}
	up_write(&sb->s_umount);
	return err;
}

static inline int tree_contains_unbindable(struct mount *mnt)
{
	struct mount *p;
	for (p = mnt; p; p = next_mnt(p, mnt)) {
		if (IS_MNT_UNBINDABLE(p))
			return 1;
	}
	return 0;
}

static int do_move_mount(struct path *path, const char *old_name)
{
	struct path old_path, parent_path;
	struct mount *p;
	struct mount *old;
	struct mountpoint *mp;
	int err;
	if (!old_name || !*old_name)
		return -EINVAL;
	err = kern_path(old_name, LOOKUP_FOLLOW, &old_path);
	if (err)
		return err;

	mp = lock_mount(path);
	err = PTR_ERR(mp);
	if (IS_ERR(mp))
		goto out;

	old = real_mount(old_path.mnt);
	p = real_mount(path->mnt);

	err = -EINVAL;
	if (!check_mnt(p) || !check_mnt(old))
		goto out1;

#ifdef CONFIG_RKP_NS_PROT
	if (old->mnt->mnt_flags & MNT_LOCKED)
#else
	if (old->mnt.mnt_flags & MNT_LOCKED)
#endif
		goto out1;

	err = -EINVAL;
	if (old_path.dentry != old_path.mnt->mnt_root)
		goto out1;

	if (!mnt_has_parent(old))
		goto out1;

	if (d_is_dir(path->dentry) !=
	      d_is_dir(old_path.dentry))
		goto out1;
	/*
	 * Don't move a mount residing in a shared parent.
	 */
	if (IS_MNT_SHARED(old->mnt_parent))
		goto out1;
	/*
	 * Don't move a mount tree containing unbindable mounts to a destination
	 * mount which is shared.
	 */
	if (IS_MNT_SHARED(p) && tree_contains_unbindable(old))
		goto out1;
	err = -ELOOP;
	for (; mnt_has_parent(p); p = p->mnt_parent)
		if (p == old)
			goto out1;

	err = attach_recursive_mnt(old, real_mount(path->mnt), mp, &parent_path);
	if (err)
		goto out1;

	/* if the mount is moved, it should no longer be expire
	 * automatically */
	list_del_init(&old->mnt_expire);
out1:
	unlock_mount(mp);
out:
	if (!err)
		path_put(&parent_path);
	path_put(&old_path);
	return err;
}

static struct vfsmount *fs_set_subtype(struct vfsmount *mnt, const char *fstype)
{
	int err;
	const char *subtype = strchr(fstype, '.');
	if (subtype) {
		subtype++;
		err = -EINVAL;
		if (!subtype[0])
			goto err;
	} else
		subtype = "";

	mnt->mnt_sb->s_subtype = kstrdup(subtype, GFP_KERNEL);
	err = -ENOMEM;
	if (!mnt->mnt_sb->s_subtype)
		goto err;
	return mnt;

 err:
	mntput(mnt);
	return ERR_PTR(err);
}

/*
 * add a mount into a namespace's mount tree
 */
static int do_add_mount(struct mount *newmnt, struct path *path, int mnt_flags)
{
	struct mountpoint *mp;
	struct mount *parent;
	int err;

	mnt_flags &= ~MNT_INTERNAL_FLAGS;

	mp = lock_mount(path);
	if (IS_ERR(mp))
		return PTR_ERR(mp);

	parent = real_mount(path->mnt);
	err = -EINVAL;
	if (unlikely(!check_mnt(parent))) {
		/* that's acceptable only for automounts done in private ns */
		if (!(mnt_flags & MNT_SHRINKABLE))
			goto unlock;
		/* ... and for those we'd better have mountpoint still alive */
		if (!parent->mnt_ns)
			goto unlock;
	}

	/* Refuse the same filesystem on the same mount point */
	err = -EBUSY;
#ifdef CONFIG_RKP_NS_PROT
	if (path->mnt->mnt_sb == newmnt->mnt->mnt_sb &&
#else
	if (path->mnt->mnt_sb == newmnt->mnt.mnt_sb &&
#endif
		path->mnt->mnt_root == path->dentry)
		goto unlock;

	err = -EINVAL;
#ifdef CONFIG_RKP_NS_PROT
	if (d_is_symlink(newmnt->mnt->mnt_root))
#else
	if (d_is_symlink(newmnt->mnt.mnt_root))
#endif
		goto unlock;

#ifdef CONFIG_RKP_NS_PROT
	rkp_assign_mnt_flags(newmnt->mnt,mnt_flags);
#else
	newmnt->mnt.mnt_flags = mnt_flags;
#endif
	err = graft_tree(newmnt, parent, mp);

unlock:
	unlock_mount(mp);
	return err;
}

#ifdef CONFIG_RKP_NS_PROT
static void rkp_populate_sb(char *mount_point, struct vfsmount *mnt) 
{
	if (!mount_point || !mnt)
		return;

	if (!odm_sb &&
		!strncmp(mount_point, KDP_MOUNT_PRODUCT, KDP_MOUNT_PRODUCT_LEN)) {
		uh_call(UH_APP_RKP, RKP_KDP_X56, (u64)&odm_sb, (u64)mnt, KDP_SB_ODM, 0);
	} else if (!sys_sb &&
		!strncmp(mount_point, KDP_MOUNT_SYSTEM, KDP_MOUNT_SYSTEM_LEN)) {
		uh_call(UH_APP_RKP, RKP_KDP_X56, (u64)&sys_sb, (u64)mnt, KDP_SB_SYS, 0);
	} else if (!vendor_sb &&
		!strncmp(mount_point, KDP_MOUNT_VENDOR, KDP_MOUNT_VENDOR_LEN)) {
		uh_call(UH_APP_RKP, RKP_KDP_X56, (u64)&vendor_sb, (u64)mnt, KDP_SB_VENDOR, 0);
	}
}
#endif /*CONFIG_RKP_NS_PROT*/
static bool mount_too_revealing(struct vfsmount *mnt, int *new_mnt_flags);

/*
 * create a new mount for userspace and request it to be added into the
 * namespace's tree
 */

static int do_new_mount(struct path *path, const char *fstype, int sb_flags,
			int mnt_flags, const char *name, void *data)
{
	struct file_system_type *type;
	struct vfsmount *mnt;
	int err;
#ifdef CONFIG_RKP_NS_PROT
	char *buf, *dir_name;
#endif

	if (!fstype)
		return -EINVAL;

	type = get_fs_type(fstype);
	if (!type)
		return -ENODEV;

	mnt = vfs_kern_mount(type, sb_flags, name, data);
	if (!IS_ERR(mnt) && (type->fs_flags & FS_HAS_SUBTYPE) &&
	    !mnt->mnt_sb->s_subtype)
		mnt = fs_set_subtype(mnt, fstype);

	put_filesystem(type);
	if (IS_ERR(mnt))
		return PTR_ERR(mnt);

	if (mount_too_revealing(mnt, &mnt_flags)) {
		mntput(mnt);
		return -EPERM;
	}

	err = do_add_mount(real_mount(mnt), path, mnt_flags);
	if (err)
		mntput(mnt);
#ifdef CONFIG_RKP_NS_PROT
	buf = kzalloc(PATH_MAX, GFP_KERNEL);
	if (!buf){
		kfree(buf);
		return -ENOMEM;
	}
	dir_name = dentry_path_raw(path->dentry, buf, PATH_MAX);

	if(!sys_sb || !odm_sb || !vendor_sb) 
		rkp_populate_sb(dir_name,mnt);
	
	kfree(buf);
#endif

	return err;
}

int finish_automount(struct vfsmount *m, struct path *path)
{
	struct mount *mnt = real_mount(m);
	int err;
	/* The new mount record should have at least 2 refs to prevent it being
	 * expired before we get a chance to add it
	 */
	BUG_ON(mnt_get_count(mnt) < 2);

	if (m->mnt_sb == path->mnt->mnt_sb &&
	    m->mnt_root == path->dentry) {
		err = -ELOOP;
		goto fail;
	}

	err = do_add_mount(mnt, path, path->mnt->mnt_flags | MNT_SHRINKABLE);
	if (!err)
		return 0;
fail:
	/* remove m from any expiration list it may be on */
	if (!list_empty(&mnt->mnt_expire)) {
		namespace_lock();
		list_del_init(&mnt->mnt_expire);
		namespace_unlock();
	}
	mntput(m);
	mntput(m);
	return err;
}

/**
 * mnt_set_expiry - Put a mount on an expiration list
 * @mnt: The mount to list.
 * @expiry_list: The list to add the mount to.
 */
void mnt_set_expiry(struct vfsmount *mnt, struct list_head *expiry_list)
{
	namespace_lock();

	list_add_tail(&real_mount(mnt)->mnt_expire, expiry_list);

	namespace_unlock();
}
EXPORT_SYMBOL(mnt_set_expiry);

/*
 * process a list of expirable mountpoints with the intent of discarding any
 * mountpoints that aren't in use and haven't been touched since last we came
 * here
 */
void mark_mounts_for_expiry(struct list_head *mounts)
{
	struct mount *mnt, *next;
	LIST_HEAD(graveyard);

	if (list_empty(mounts))
		return;

	namespace_lock();
	lock_mount_hash();

	/* extract from the expiration list every vfsmount that matches the
	 * following criteria:
	 * - only referenced by its parent vfsmount
	 * - still marked for expiry (marked on the last call here; marks are
	 *   cleared by mntput())
	 */
	list_for_each_entry_safe(mnt, next, mounts, mnt_expire) {
		if (!xchg(&mnt->mnt_expiry_mark, 1) ||
			propagate_mount_busy(mnt, 1))
			continue;
		list_move(&mnt->mnt_expire, &graveyard);
	}
	while (!list_empty(&graveyard)) {
		mnt = list_first_entry(&graveyard, struct mount, mnt_expire);
		touch_mnt_namespace(mnt->mnt_ns);
		umount_tree(mnt, UMOUNT_PROPAGATE|UMOUNT_SYNC);
	}
	unlock_mount_hash();
	namespace_unlock();
}

EXPORT_SYMBOL_GPL(mark_mounts_for_expiry);

/*
 * Ripoff of 'select_parent()'
 *
 * search the list of submounts for a given mountpoint, and move any
 * shrinkable submounts to the 'graveyard' list.
 */
static int select_submounts(struct mount *parent, struct list_head *graveyard)
{
	struct mount *this_parent = parent;
	struct list_head *next;
	int found = 0;

repeat:
	next = this_parent->mnt_mounts.next;
resume:
	while (next != &this_parent->mnt_mounts) {
		struct list_head *tmp = next;
		struct mount *mnt = list_entry(tmp, struct mount, mnt_child);

		next = tmp->next;
#ifdef CONFIG_RKP_NS_PROT
		if (!(mnt->mnt->mnt_flags & MNT_SHRINKABLE))
#else
		if (!(mnt->mnt.mnt_flags & MNT_SHRINKABLE))
#endif
			continue;
		/*
		 * Descend a level if the d_mounts list is non-empty.
		 */
		if (!list_empty(&mnt->mnt_mounts)) {
			this_parent = mnt;
			goto repeat;
		}

		if (!propagate_mount_busy(mnt, 1)) {
			list_move_tail(&mnt->mnt_expire, graveyard);
			found++;
		}
	}
	/*
	 * All done at this level ... ascend and resume the search
	 */
	if (this_parent != parent) {
		next = this_parent->mnt_child.next;
		this_parent = this_parent->mnt_parent;
		goto resume;
	}
	return found;
}

/*
 * process a list of expirable mountpoints with the intent of discarding any
 * submounts of a specific parent mountpoint
 *
 * mount_lock must be held for write
 */
static void shrink_submounts(struct mount *mnt)
{
	LIST_HEAD(graveyard);
	struct mount *m;

	/* extract submounts of 'mountpoint' from the expiration list */
	while (select_submounts(mnt, &graveyard)) {
		while (!list_empty(&graveyard)) {
			m = list_first_entry(&graveyard, struct mount,
						mnt_expire);
			touch_mnt_namespace(m->mnt_ns);
			umount_tree(m, UMOUNT_PROPAGATE|UMOUNT_SYNC);
		}
	}
}

/*
 * Some copy_from_user() implementations do not return the exact number of
 * bytes remaining to copy on a fault.  But copy_mount_options() requires that.
 * Note that this function differs from copy_from_user() in that it will oops
 * on bad values of `to', rather than returning a short copy.
 */
static long exact_copy_from_user(void *to, const void __user * from,
				 unsigned long n)
{
	char *t = to;
	const char __user *f = from;
	char c;

	if (!access_ok(VERIFY_READ, from, n))
		return n;

	while (n) {
		if (__get_user(c, f)) {
			memset(t, 0, n);
			break;
		}
		*t++ = c;
		f++;
		n--;
	}
	return n;
}

void *copy_mount_options(const void __user * data)
{
	int i;
	unsigned long size;
	char *copy;

	if (!data)
		return NULL;

	copy = kmalloc(PAGE_SIZE, GFP_KERNEL);
	if (!copy)
		return ERR_PTR(-ENOMEM);

	/* We only care that *some* data at the address the user
	 * gave us is valid.  Just in case, we'll zero
	 * the remainder of the page.
	 */
	/* copy_from_user cannot cross TASK_SIZE ! */
	size = TASK_SIZE - (unsigned long)data;
	if (size > PAGE_SIZE)
		size = PAGE_SIZE;

	i = size - exact_copy_from_user(copy, data, size);
	if (!i) {
		kfree(copy);
		return ERR_PTR(-EFAULT);
	}
	if (i != PAGE_SIZE)
		memset(copy + i, 0, PAGE_SIZE - i);
	return copy;
}

char *copy_mount_string(const void __user *data)
{
	return data ? strndup_user(data, PAGE_SIZE) : NULL;
}

/*
 * Flags is a 32-bit value that allows up to 31 non-fs dependent flags to
 * be given to the mount() call (ie: read-only, no-dev, no-suid etc).
 *
 * data is a (void *) that can point to any structure up to
 * PAGE_SIZE-1 bytes, which can contain arbitrary fs-dependent
 * information (or be NULL).
 *
 * Pre-0.97 versions of mount() didn't have a flags word.
 * When the flags word was introduced its top half was required
 * to have the magic value 0xC0ED, and this remained so until 2.4.0-test9.
 * Therefore, if this magic number is present, it carries no information
 * and must be discarded.
 */
long do_mount(const char *dev_name, const char __user *dir_name,
		const char *type_page, unsigned long flags, void *data_page)
{
	struct path path;
	unsigned int mnt_flags = 0, sb_flags;
	int retval = 0;

	/* Discard magic */
	if ((flags & MS_MGC_MSK) == MS_MGC_VAL)
		flags &= ~MS_MGC_MSK;

	/* Basic sanity checks */
	if (data_page)
		((char *)data_page)[PAGE_SIZE - 1] = 0;

	if (flags & MS_NOUSER)
		return -EINVAL;

	/* ... and get the mountpoint */
	retval = user_path(dir_name, &path);
	if (retval)
		return retval;

	retval = security_sb_mount(dev_name, &path,
				   type_page, flags, data_page);
	if (!retval && !may_mount())
		retval = -EPERM;
	if (!retval && (flags & SB_MANDLOCK) && !may_mandlock())
		retval = -EPERM;
	if (retval)
		goto dput_out;

#ifdef CONFIG_DEFAULT_MNT_NOATIME
	if (!(flags & MS_RELATIME))
		mnt_flags |= MNT_NOATIME;
#else
	/* Default to relatime unless overriden */
	if (!(flags & MS_NOATIME))
		mnt_flags |= MNT_RELATIME;
#endif

	/* Separate the per-mountpoint flags */
	if (flags & MS_NOSUID)
		mnt_flags |= MNT_NOSUID;
	if (flags & MS_NODEV)
		mnt_flags |= MNT_NODEV;
	if (flags & MS_NOEXEC)
		mnt_flags |= MNT_NOEXEC;
	if (flags & MS_NOATIME)
		mnt_flags |= MNT_NOATIME;
	if (flags & MS_NODIRATIME)
		mnt_flags |= MNT_NODIRATIME;
	if (flags & MS_STRICTATIME)
		mnt_flags &= ~(MNT_RELATIME | MNT_NOATIME);
	if (flags & MS_RDONLY)
		mnt_flags |= MNT_READONLY;

	/* The default atime for remount is preservation */
	if ((flags & MS_REMOUNT) &&
	    ((flags & (MS_NOATIME | MS_NODIRATIME | MS_RELATIME |
		       MS_STRICTATIME)) == 0)) {
		mnt_flags &= ~MNT_ATIME_MASK;
		mnt_flags |= path.mnt->mnt_flags & MNT_ATIME_MASK;
	}

	sb_flags = flags & (SB_RDONLY |
			    SB_SYNCHRONOUS |
			    SB_MANDLOCK |
			    SB_DIRSYNC |
			    SB_SILENT |
			    SB_POSIXACL |
			    SB_LAZYTIME |
			    SB_I_VERSION);

	if (flags & MS_REMOUNT)
		retval = do_remount(&path, flags, sb_flags, mnt_flags,
				    data_page);
	else if (flags & MS_BIND)
		retval = do_loopback(&path, dev_name, flags & MS_REC);
	else if (flags & (MS_SHARED | MS_PRIVATE | MS_SLAVE | MS_UNBINDABLE))
		retval = do_change_type(&path, flags);
	else if (flags & MS_MOVE)
		retval = do_move_mount(&path, dev_name);
	else
		retval = do_new_mount(&path, type_page, sb_flags, mnt_flags,
				      dev_name, data_page);
dput_out:
	path_put(&path);
	return retval;
}

static struct ucounts *inc_mnt_namespaces(struct user_namespace *ns)
{
	return inc_ucount(ns, current_euid(), UCOUNT_MNT_NAMESPACES);
}

static void dec_mnt_namespaces(struct ucounts *ucounts)
{
	dec_ucount(ucounts, UCOUNT_MNT_NAMESPACES);
}

static void free_mnt_ns(struct mnt_namespace *ns)
{
	ns_free_inum(&ns->ns);
	dec_mnt_namespaces(ns->ucounts);
	put_user_ns(ns->user_ns);
	kfree(ns);
}

/*
 * Assign a sequence number so we can detect when we attempt to bind
 * mount a reference to an older mount namespace into the current
 * mount namespace, preventing reference counting loops.  A 64bit
 * number incrementing at 10Ghz will take 12,427 years to wrap which
 * is effectively never, so we can ignore the possibility.
 */
static atomic64_t mnt_ns_seq = ATOMIC64_INIT(1);

static struct mnt_namespace *alloc_mnt_ns(struct user_namespace *user_ns)
{
	struct mnt_namespace *new_ns;
	struct ucounts *ucounts;
	int ret;

	ucounts = inc_mnt_namespaces(user_ns);
	if (!ucounts)
		return ERR_PTR(-ENOSPC);

	new_ns = kmalloc(sizeof(struct mnt_namespace), GFP_KERNEL);
	if (!new_ns) {
		dec_mnt_namespaces(ucounts);
		return ERR_PTR(-ENOMEM);
	}
	ret = ns_alloc_inum(&new_ns->ns);
	if (ret) {
		kfree(new_ns);
		dec_mnt_namespaces(ucounts);
		return ERR_PTR(ret);
	}
	new_ns->ns.ops = &mntns_operations;
	new_ns->seq = atomic64_add_return(1, &mnt_ns_seq);
	atomic_set(&new_ns->count, 1);
	new_ns->root = NULL;
	INIT_LIST_HEAD(&new_ns->list);
	init_waitqueue_head(&new_ns->poll);
	new_ns->event = 0;
	new_ns->user_ns = get_user_ns(user_ns);
	new_ns->ucounts = ucounts;
	new_ns->mounts = 0;
	new_ns->pending_mounts = 0;
	return new_ns;
}

__latent_entropy
struct mnt_namespace *copy_mnt_ns(unsigned long flags, struct mnt_namespace *ns,
		struct user_namespace *user_ns, struct fs_struct *new_fs)
{
	struct mnt_namespace *new_ns;
	struct vfsmount *rootmnt = NULL, *pwdmnt = NULL;
	struct mount *p, *q;
	struct mount *old;
	struct mount *new;
	int copy_flags;

	BUG_ON(!ns);

	if (likely(!(flags & CLONE_NEWNS))) {
		get_mnt_ns(ns);
		return ns;
	}

	old = ns->root;

	new_ns = alloc_mnt_ns(user_ns);
	if (IS_ERR(new_ns))
		return new_ns;

	namespace_lock();
	/* First pass: copy the tree topology */
	copy_flags = CL_COPY_UNBINDABLE | CL_EXPIRE;
	if (user_ns != ns->user_ns)
		copy_flags |= CL_SHARED_TO_SLAVE | CL_UNPRIVILEGED;
#ifdef CONFIG_RKP_NS_PROT
	new = copy_tree(old, old->mnt->mnt_root, copy_flags);
#else
	new = copy_tree(old, old->mnt.mnt_root, copy_flags);
#endif
	if (IS_ERR(new)) {
		namespace_unlock();
		free_mnt_ns(new_ns);
		return ERR_CAST(new);
	}
	new_ns->root = new;
	list_add_tail(&new_ns->list, &new->mnt_list);

	/*
	 * Second pass: switch the tsk->fs->* elements and mark new vfsmounts
	 * as belonging to new namespace.  We have already acquired a private
	 * fs_struct, so tsk->fs->lock is not needed.
	 */
	p = old;
	q = new;
	while (p) {
		q->mnt_ns = new_ns;
		new_ns->mounts++;
		if (new_fs) {
#ifdef CONFIG_RKP_NS_PROT
			if (p->mnt == new_fs->root.mnt) {
				new_fs->root.mnt = mntget(q->mnt);
				rootmnt = p->mnt;
#else
			if (&p->mnt == new_fs->root.mnt) {
				new_fs->root.mnt = mntget(&q->mnt);
				rootmnt = &p->mnt;
#endif
			}
#ifdef CONFIG_RKP_NS_PROT
			if (p->mnt == new_fs->pwd.mnt) {
				new_fs->pwd.mnt = mntget(q->mnt);
				pwdmnt = p->mnt;
#else
			if (&p->mnt == new_fs->pwd.mnt) {
				new_fs->pwd.mnt = mntget(&q->mnt);
				pwdmnt = &p->mnt;
#endif
			}
		}
		p = next_mnt(p, old);
		q = next_mnt(q, new);
		if (!q)
			break;
#ifdef CONFIG_RKP_NS_PROT
		while (p->mnt->mnt_root != q->mnt->mnt_root)
#else
		while (p->mnt.mnt_root != q->mnt.mnt_root)
#endif
			p = next_mnt(p, old);
	}
	namespace_unlock();

	if (rootmnt)
		mntput(rootmnt);
	if (pwdmnt)
		mntput(pwdmnt);

	return new_ns;
}

/**
 * create_mnt_ns - creates a private namespace and adds a root filesystem
 * @mnt: pointer to the new root filesystem mountpoint
 */
static struct mnt_namespace *create_mnt_ns(struct vfsmount *m)
{
	struct mnt_namespace *new_ns = alloc_mnt_ns(&init_user_ns);
	if (!IS_ERR(new_ns)) {
		struct mount *mnt = real_mount(m);
		mnt->mnt_ns = new_ns;
		new_ns->root = mnt;
		new_ns->mounts++;
		list_add(&mnt->mnt_list, &new_ns->list);
	} else {
		mntput(m);
	}
	return new_ns;
}

struct dentry *mount_subtree(struct vfsmount *mnt, const char *name)
{
	struct mnt_namespace *ns;
	struct super_block *s;
	struct path path;
	int err;

	ns = create_mnt_ns(mnt);
	if (IS_ERR(ns))
		return ERR_CAST(ns);

	err = vfs_path_lookup(mnt->mnt_root, mnt,
			name, LOOKUP_FOLLOW|LOOKUP_AUTOMOUNT, &path);

	put_mnt_ns(ns);

	if (err)
		return ERR_PTR(err);

	/* trade a vfsmount reference for active sb one */
	s = path.mnt->mnt_sb;
	atomic_inc(&s->s_active);
	mntput(path.mnt);
	/* lock the sucker */
	down_write(&s->s_umount);
	/* ... and return the root of (sub)tree on it */
	return path.dentry;
}
EXPORT_SYMBOL(mount_subtree);

SYSCALL_DEFINE5(mount, char __user *, dev_name, char __user *, dir_name,
		char __user *, type, unsigned long, flags, void __user *, data)
{
	int ret;
	char *kernel_type;
	char *kernel_dev;
	void *options;

	kernel_type = copy_mount_string(type);
	ret = PTR_ERR(kernel_type);
	if (IS_ERR(kernel_type))
		goto out_type;

	kernel_dev = copy_mount_string(dev_name);
	ret = PTR_ERR(kernel_dev);
	if (IS_ERR(kernel_dev))
		goto out_dev;

	options = copy_mount_options(data);
	ret = PTR_ERR(options);
	if (IS_ERR(options))
		goto out_data;

	ret = do_mount(kernel_dev, dir_name, kernel_type, flags, options);

	kfree(options);
out_data:
	kfree(kernel_dev);
out_dev:
	kfree(kernel_type);
out_type:
	return ret;
}

/*
 * Return true if path is reachable from root
 *
 * namespace_sem or mount_lock is held
 */
bool is_path_reachable(struct mount *mnt, struct dentry *dentry,
			 const struct path *root)
{
#ifdef CONFIG_RKP_NS_PROT
	while (mnt->mnt != root->mnt && mnt_has_parent(mnt)) {
#else
	while (&mnt->mnt != root->mnt && mnt_has_parent(mnt)) {
#endif

		dentry = mnt->mnt_mountpoint;
		mnt = mnt->mnt_parent;
	}
#ifdef CONFIG_RKP_NS_PROT
	return mnt->mnt == root->mnt && is_subdir(dentry, root->dentry);
#else
	return &mnt->mnt == root->mnt && is_subdir(dentry, root->dentry);
#endif
}

bool path_is_under(const struct path *path1, const struct path *path2)
{
	bool res;
	read_seqlock_excl(&mount_lock);
	res = is_path_reachable(real_mount(path1->mnt), path1->dentry, path2);
	read_sequnlock_excl(&mount_lock);
	return res;
}
EXPORT_SYMBOL(path_is_under);

/*
 * pivot_root Semantics:
 * Moves the root file system of the current process to the directory put_old,
 * makes new_root as the new root file system of the current process, and sets
 * root/cwd of all processes which had them on the current root to new_root.
 *
 * Restrictions:
 * The new_root and put_old must be directories, and  must not be on the
 * same file  system as the current process root. The put_old  must  be
 * underneath new_root,  i.e. adding a non-zero number of /.. to the string
 * pointed to by put_old must yield the same directory as new_root. No other
 * file system may be mounted on put_old. After all, new_root is a mountpoint.
 *
 * Also, the current root cannot be on the 'rootfs' (initial ramfs) filesystem.
 * See Documentation/filesystems/ramfs-rootfs-initramfs.txt for alternatives
 * in this situation.
 *
 * Notes:
 *  - we don't move root/cwd if they are not at the root (reason: if something
 *    cared enough to change them, it's probably wrong to force them elsewhere)
 *  - it's okay to pick a root that isn't the root of a file system, e.g.
 *    /nfs/my_root where /nfs is the mount point. It must be a mountpoint,
 *    though, so you may need to say mount --bind /nfs/my_root /nfs/my_root
 *    first.
 */
SYSCALL_DEFINE2(pivot_root, const char __user *, new_root,
		const char __user *, put_old)
{
	struct path new, old, parent_path, root_parent, root;
	struct mount *new_mnt, *root_mnt, *old_mnt;
	struct mountpoint *old_mp, *root_mp;
	int error;

	if (!may_mount())
		return -EPERM;

	error = user_path_dir(new_root, &new);
	if (error)
		goto out0;

	error = user_path_dir(put_old, &old);
	if (error)
		goto out1;

	error = security_sb_pivotroot(&old, &new);
	if (error)
		goto out2;

	get_fs_root(current->fs, &root);
	old_mp = lock_mount(&old);
	error = PTR_ERR(old_mp);
	if (IS_ERR(old_mp))
		goto out3;

	error = -EINVAL;
	new_mnt = real_mount(new.mnt);
	root_mnt = real_mount(root.mnt);
	old_mnt = real_mount(old.mnt);
	if (IS_MNT_SHARED(old_mnt) ||
		IS_MNT_SHARED(new_mnt->mnt_parent) ||
		IS_MNT_SHARED(root_mnt->mnt_parent))
		goto out4;
	if (!check_mnt(root_mnt) || !check_mnt(new_mnt))
		goto out4;
#ifdef CONFIG_RKP_NS_PROT
	if (new_mnt->mnt->mnt_flags & MNT_LOCKED)
#else
	if (new_mnt->mnt.mnt_flags & MNT_LOCKED)
#endif
		goto out4;
	error = -ENOENT;
	if (d_unlinked(new.dentry))
		goto out4;
	error = -EBUSY;
	if (new_mnt == root_mnt || old_mnt == root_mnt)
		goto out4; /* loop, on the same file system  */
	error = -EINVAL;
	if (root.mnt->mnt_root != root.dentry)
		goto out4; /* not a mountpoint */
	if (!mnt_has_parent(root_mnt))
		goto out4; /* not attached */
	root_mp = root_mnt->mnt_mp;
	if (new.mnt->mnt_root != new.dentry)
		goto out4; /* not a mountpoint */
	if (!mnt_has_parent(new_mnt))
		goto out4; /* not attached */
	/* make sure we can reach put_old from new_root */
	if (!is_path_reachable(old_mnt, old.dentry, &new))
		goto out4;
	/* make certain new is below the root */
	if (!is_path_reachable(new_mnt, new.dentry, &root))
		goto out4;
	lock_mount_hash();
	root_mp->m_count++; /* pin it so it won't go away */
	detach_mnt(new_mnt, &parent_path);
	detach_mnt(root_mnt, &root_parent);
#ifdef CONFIG_RKP_NS_PROT
	if (root_mnt->mnt->mnt_flags & MNT_LOCKED) {
		rkp_set_mnt_flags(new_mnt->mnt,MNT_LOCKED);
		rkp_reset_mnt_flags(root_mnt->mnt,MNT_LOCKED);
	}
#else
	if (root_mnt->mnt.mnt_flags & MNT_LOCKED) {
		new_mnt->mnt.mnt_flags |= MNT_LOCKED;
		root_mnt->mnt.mnt_flags &= ~MNT_LOCKED;
	}
#endif
	/* mount old root on put_old */
	attach_mnt(root_mnt, old_mnt, old_mp);
	/* mount new_root on / */
	attach_mnt(new_mnt, real_mount(root_parent.mnt), root_mp);
	touch_mnt_namespace(current->nsproxy->mnt_ns);
	/* A moved mount should not expire automatically */
	list_del_init(&new_mnt->mnt_expire);
	put_mountpoint(root_mp);
	unlock_mount_hash();
	chroot_fs_refs(&root, &new);
	error = 0;
out4:
	unlock_mount(old_mp);
	if (!error) {
		path_put(&root_parent);
		path_put(&parent_path);
	}
out3:
	path_put(&root);
out2:
	path_put(&old);
out1:
	path_put(&new);
out0:
	return error;
}

static void __init init_mount_tree(void)
{
	struct vfsmount *mnt;
	struct mnt_namespace *ns;
	struct path root;
	struct file_system_type *type;

	type = get_fs_type("rootfs");
	if (!type)
		panic("Can't find rootfs type");
	mnt = vfs_kern_mount(type, 0, "rootfs", NULL);
	put_filesystem(type);
	if (IS_ERR(mnt))
		panic("Can't create rootfs");
#ifdef CONFIG_RKP_NS_PROT
	if(!rootfs_sb) {
		uh_call(UH_APP_RKP, RKP_KDP_X56, (u64)&rootfs_sb, (u64)mnt, KDP_SB_ROOTFS, 0);
	}
#endif
	ns = create_mnt_ns(mnt);
	if (IS_ERR(ns))
		panic("Can't allocate initial namespace");

	init_task.nsproxy->mnt_ns = ns;
	get_mnt_ns(ns);

	root.mnt = mnt;
	root.dentry = mnt->mnt_root;
#ifdef CONFIG_RKP_NS_PROT
	rkp_set_mnt_flags(mnt,MNT_LOCKED);
#else
	mnt->mnt_flags |= MNT_LOCKED;
#endif
	set_fs_pwd(current->fs, &root);
	set_fs_root(current->fs, &root);
}
#ifdef CONFIG_RKP_NS_PROT
void cred_ctor_vfsmount(void *data)
{
	/* Dummy constructor to make sure we have separate slabs caches. */
}
#endif

void __init mnt_init(void)
{
	int err;

#ifdef CONFIG_RKP_NS_PROT
	ns_param_t nsparam;
#endif
	mnt_cache = kmem_cache_create("mnt_cache", sizeof(struct mount),
			0, SLAB_HWCACHE_ALIGN | SLAB_PANIC, NULL);

#ifdef CONFIG_RKP_NS_PROT
	vfsmnt_cache = kmem_cache_create("vfsmnt_cache", sizeof(struct vfsmount),
			0, SLAB_HWCACHE_ALIGN | SLAB_PANIC, cred_ctor_vfsmount);

	if(!vfsmnt_cache)
		panic("Failed to allocate vfsmnt_cache \n");

	rkp_ns_fill_params(nsparam,vfsmnt_cache->size,sizeof(struct vfsmount),(u64)offsetof(struct vfsmount,bp_mount),
										(u64)offsetof(struct vfsmount,mnt_sb),(u64)offsetof(struct vfsmount,mnt_flags),
										(u64)offsetof(struct vfsmount,data));
	uh_call(UH_APP_RKP, RKP_KDP_X41, (u64)&nsparam, 0, 0, 0);
#endif

	mount_hashtable = alloc_large_system_hash("Mount-cache",
				sizeof(struct hlist_head),
				mhash_entries, 19,
				HASH_ZERO,
				&m_hash_shift, &m_hash_mask, 0, 0);
	mountpoint_hashtable = alloc_large_system_hash("Mountpoint-cache",
				sizeof(struct hlist_head),
				mphash_entries, 19,
				HASH_ZERO,
				&mp_hash_shift, &mp_hash_mask, 0, 0);

	if (!mount_hashtable || !mountpoint_hashtable)
		panic("Failed to allocate mount hash table\n");

	kernfs_init();

	err = sysfs_init();
	if (err)
		printk(KERN_WARNING "%s: sysfs_init error: %d\n",
			__func__, err);
	fs_kobj = kobject_create_and_add("fs", NULL);
	if (!fs_kobj)
		printk(KERN_WARNING "%s: kobj create error\n", __func__);

	if(fs_kobj) {
		fs_iostat_kobj = kobject_create_and_add("fsio", fs_kobj);
		if(!fs_iostat_kobj)
			printk(KERN_WARNING "%s: iostat kobj create error\n",
					__func__);
	}

	init_rootfs();
	init_mount_tree();
}

void put_mnt_ns(struct mnt_namespace *ns)
{
	if (!atomic_dec_and_test(&ns->count))
		return;
#ifdef CONFIG_RKP_NS_PROT
	drop_collected_mounts(ns->root->mnt);
#else
	drop_collected_mounts(&ns->root->mnt);
#endif
	free_mnt_ns(ns);
}

struct vfsmount *kern_mount_data(struct file_system_type *type, void *data)
{
	struct vfsmount *mnt;
	mnt = vfs_kern_mount(type, SB_KERNMOUNT, type->name, data);
	if (!IS_ERR(mnt)) {
		/*
		 * it is a longterm mount, don't release mnt until
		 * we unmount before file sys is unregistered
		*/
		real_mount(mnt)->mnt_ns = MNT_NS_INTERNAL;
	}
	return mnt;
}
EXPORT_SYMBOL_GPL(kern_mount_data);

void kern_unmount(struct vfsmount *mnt)
{
	/* release long term mount so mount point can be released */
	if (!IS_ERR_OR_NULL(mnt)) {
		real_mount(mnt)->mnt_ns = NULL;
		synchronize_rcu();	/* yecchhh... */
		mntput(mnt);
	}
}
EXPORT_SYMBOL(kern_unmount);

bool our_mnt(struct vfsmount *mnt)
{
	return check_mnt(real_mount(mnt));
}

bool current_chrooted(void)
{
	/* Does the current process have a non-standard root */
	struct path ns_root;
	struct path fs_root;
	bool chrooted;

	/* Find the namespace root */
#ifdef CONFIG_RKP_NS_PROT
	ns_root.mnt = current->nsproxy->mnt_ns->root->mnt;
#else
	ns_root.mnt = &current->nsproxy->mnt_ns->root->mnt;
#endif
	ns_root.dentry = ns_root.mnt->mnt_root;
	path_get(&ns_root);
	while (d_mountpoint(ns_root.dentry) && follow_down_one(&ns_root))
		;

	get_fs_root(current->fs, &fs_root);

	chrooted = !path_equal(&fs_root, &ns_root);

	path_put(&fs_root);
	path_put(&ns_root);

	return chrooted;
}

static bool mnt_already_visible(struct mnt_namespace *ns, struct vfsmount *new,
				int *new_mnt_flags)
{
	int new_flags = *new_mnt_flags;
	struct mount *mnt;
	bool visible = false;

	down_read(&namespace_sem);
	list_for_each_entry(mnt, &ns->list, mnt_list) {
		struct mount *child;
		int mnt_flags;
#ifdef CONFIG_RKP_NS_PROT
		if (mnt->mnt->mnt_sb->s_type != new->mnt_sb->s_type)
			continue;

		/* This mount is not fully visible if it's root directory
		 * is not the root directory of the filesystem.
		 */
		if (mnt->mnt->mnt_root != mnt->mnt->mnt_sb->s_root)
			continue;

		/* A local view of the mount flags */
		mnt_flags = mnt->mnt->mnt_flags;

		/* Don't miss readonly hidden in the superblock flags */
		if (mnt->mnt->mnt_sb->s_flags & MS_RDONLY)
			mnt_flags |= MNT_LOCK_READONLY;
#else
		if (mnt->mnt.mnt_sb->s_type != new->mnt_sb->s_type)
			continue;

		/* This mount is not fully visible if it's root directory
		 * is not the root directory of the filesystem.
		 */
		if (mnt->mnt.mnt_root != mnt->mnt.mnt_sb->s_root)
			continue;

		/* A local view of the mount flags */
		mnt_flags = mnt->mnt.mnt_flags;

		/* Don't miss readonly hidden in the superblock flags */
		if (sb_rdonly(mnt->mnt.mnt_sb))
			mnt_flags |= MNT_LOCK_READONLY;

#endif
		/* Verify the mount flags are equal to or more permissive
		 * than the proposed new mount.
		 */
		if ((mnt_flags & MNT_LOCK_READONLY) &&
		    !(new_flags & MNT_READONLY))
			continue;
		if ((mnt_flags & MNT_LOCK_ATIME) &&
		    ((mnt_flags & MNT_ATIME_MASK) != (new_flags & MNT_ATIME_MASK)))
			continue;

		/* This mount is not fully visible if there are any
		 * locked child mounts that cover anything except for
		 * empty directories.
		 */
		list_for_each_entry(child, &mnt->mnt_mounts, mnt_child) {
			struct inode *inode = child->mnt_mountpoint->d_inode;
			/* Only worry about locked mounts */
#ifdef CONFIG_RKP_NS_PROT
			if (!(child->mnt->mnt_flags & MNT_LOCKED))
				continue;
#else
			if (!(child->mnt.mnt_flags & MNT_LOCKED))
				continue;

#endif
			/* Is the directory permanetly empty? */
			if (!is_empty_dir_inode(inode))
				goto next;
		}
		/* Preserve the locked attributes */
		*new_mnt_flags |= mnt_flags & (MNT_LOCK_READONLY | \
					       MNT_LOCK_ATIME);
		visible = true;
		goto found;
	next:	;
	}
found:
	up_read(&namespace_sem);
	return visible;
}

static bool mount_too_revealing(struct vfsmount *mnt, int *new_mnt_flags)
{
	const unsigned long required_iflags = SB_I_NOEXEC | SB_I_NODEV;
	struct mnt_namespace *ns = current->nsproxy->mnt_ns;
	unsigned long s_iflags;

	if (ns->user_ns == &init_user_ns)
		return false;

	/* Can this filesystem be too revealing? */
	s_iflags = mnt->mnt_sb->s_iflags;
	if (!(s_iflags & SB_I_USERNS_VISIBLE))
		return false;

	if ((s_iflags & required_iflags) != required_iflags) {
		WARN_ONCE(1, "Expected s_iflags to contain 0x%lx\n",
			  required_iflags);
		return true;
	}

	return !mnt_already_visible(ns, mnt, new_mnt_flags);
}

bool mnt_may_suid(struct vfsmount *mnt)
{
	/*
	 * Foreign mounts (accessed via fchdir or through /proc
	 * symlinks) are always treated as if they are nosuid.  This
	 * prevents namespaces from trusting potentially unsafe
	 * suid/sgid bits, file caps, or security labels that originate
	 * in other namespaces.
	 */
	return !(mnt->mnt_flags & MNT_NOSUID) && check_mnt(real_mount(mnt)) &&
	       current_in_userns(mnt->mnt_sb->s_user_ns);
}

static struct ns_common *mntns_get(struct task_struct *task)
{
	struct ns_common *ns = NULL;
	struct nsproxy *nsproxy;

	task_lock(task);
	nsproxy = task->nsproxy;
	if (nsproxy) {
		ns = &nsproxy->mnt_ns->ns;
		get_mnt_ns(to_mnt_ns(ns));
	}
	task_unlock(task);

	return ns;
}

static void mntns_put(struct ns_common *ns)
{
	put_mnt_ns(to_mnt_ns(ns));
}

static int mntns_install(struct nsproxy *nsproxy, struct ns_common *ns)
{
	struct fs_struct *fs = current->fs;
	struct mnt_namespace *mnt_ns = to_mnt_ns(ns), *old_mnt_ns;
	struct path root;
	int err;

	if (!ns_capable(mnt_ns->user_ns, CAP_SYS_ADMIN) ||
	    !ns_capable(current_user_ns(), CAP_SYS_CHROOT) ||
	    !ns_capable(current_user_ns(), CAP_SYS_ADMIN))
		return -EPERM;

	if (fs->users != 1)
		return -EINVAL;

	get_mnt_ns(mnt_ns);
	old_mnt_ns = nsproxy->mnt_ns;
	nsproxy->mnt_ns = mnt_ns;

	/* Find the root */
#ifdef CONFIG_RKP_NS_PROT
	err = vfs_path_lookup(mnt_ns->root->mnt->mnt_root, mnt_ns->root->mnt,
#else
	err = vfs_path_lookup(mnt_ns->root->mnt.mnt_root, &mnt_ns->root->mnt,
#endif
				"/", LOOKUP_DOWN, &root);
	if (err) {
		/* revert to old namespace */
		nsproxy->mnt_ns = old_mnt_ns;
		put_mnt_ns(mnt_ns);
		return err;
	}

	put_mnt_ns(old_mnt_ns);

	/* Update the pwd and root */
	set_fs_pwd(fs, &root);
	set_fs_root(fs, &root);

	path_put(&root);
	return 0;
}

static struct user_namespace *mntns_owner(struct ns_common *ns)
{
	return to_mnt_ns(ns)->user_ns;
}

const struct proc_ns_operations mntns_operations = {
	.name		= "mnt",
	.type		= CLONE_NEWNS,
	.get		= mntns_get,
	.put		= mntns_put,
	.install	= mntns_install,
	.owner		= mntns_owner,
};<|MERGE_RESOLUTION|>--- conflicted
+++ resolved
@@ -2310,14 +2310,11 @@
 	return new_mnt->mnt;
 #else
 	return &new_mnt->mnt;
-<<<<<<< HEAD
-#endif
-=======
 
 invalid:
 	up_read(&namespace_sem);
 	return ERR_PTR(-EINVAL);
->>>>>>> 162b95d0
+#endif
 }
 EXPORT_SYMBOL_GPL(clone_private_mount);
 
@@ -2653,26 +2650,6 @@
 	return err;
 }
 
-<<<<<<< HEAD
-static bool has_locked_children(struct mount *mnt, struct dentry *dentry)
-{
-	struct mount *child;
-	list_for_each_entry(child, &mnt->mnt_mounts, mnt_child) {
-		if (!is_subdir(child->mnt_mountpoint, dentry))
-			continue;
-
-#ifdef CONFIG_RKP_NS_PROT
-		if (child->mnt->mnt_flags & MNT_LOCKED)
-#else
-		if (child->mnt.mnt_flags & MNT_LOCKED)
-#endif
-			return true;
-	}
-	return false;
-}
-
-=======
->>>>>>> 162b95d0
 /*
  * do loopback mount.
  */
